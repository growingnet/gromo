from copy import deepcopy
from unittest import TestCase, main

import torch

from gromo.linear_growing_module import LinearAdditionGrowingModule, LinearGrowingModule
from gromo.tensor_statistic import TensorStatistic
from gromo.utils.utils import global_device
from tests.torch_unittest import TorchTestCase


def theoretical_s_1(n, c):
    """
    Compute the theoretical value of the tensor S for the input and output of
    weight matrix W = (0 ... 0 \\ 0 1 0 ... 0 \\ 0 0 2 0 ... 0 \\ ... \\ 1 ... 1).

    Parameters
    ----------
    n:
        number of samples
    c:
        number of features

    Returns
    -------
    x1:
        input tensor 1
    x2:
        input tensor 2
    is1:
        theoretical value of the tensor nS for x1
    is2:
        theoretical value of the tensor 2nS for (x1, x2)
    os1:
        theoretical value of the tensor nS for the output of W(x1)
    os2:
        theoretical value of the tensor 2nS for the output of W((x1, x2))
    """

    va = torch.arange(c)
    v1 = torch.ones(c, dtype=torch.long)
    is0 = va.view(-1, 1) @ va.view(1, -1)
    isc = va.view(-1, 1) @ v1.view(1, -1)
    isc = isc + isc.T
    is1 = torch.ones(c, c)
    va_im = torch.arange(c + 1) ** 2
    va_im[-1] = c * (c - 1) // 2
    v1_im = torch.arange(c + 1)
    os0 = va_im.view(-1, 1) @ va_im.view(1, -1)
    osc = va_im.view(-1, 1) @ v1_im.view(1, -1)
    osc = osc + osc.T
    os1 = v1_im.view(-1, 1) @ v1_im.view(1, -1)

    x1 = torch.ones(n, c)
    x1 *= torch.arange(n).view(-1, 1)

    x2 = torch.tile(torch.arange(c), (n, 1))
    x2 += torch.arange(n).view(-1, 1)

    is_theory_1 = n * (n - 1) * (2 * n - 1) // 6 * is1

    os_theory_1 = n * (n - 1) * (2 * n - 1) // 6 * os1

    is_theory_2 = n * is0 + n * (n - 1) // 2 * isc + n * (n - 1) * (2 * n - 1) // 3 * is1

    os_theory_2 = n * os0 + n * (n - 1) // 2 * osc + n * (n - 1) * (2 * n - 1) // 3 * os1

    return x1, x2, is_theory_1, is_theory_2, os_theory_1, os_theory_2


class TestLinearGrowingModule(TorchTestCase):
    def setUp(self):
        self.n = 11
        assert self.n % 2 == 1
        self.c = 5

        self.weight_matrix_1 = torch.ones(self.c + 1, self.c, device=global_device())
        self.weight_matrix_1[:-1] = torch.diag(torch.arange(self.c)).to(global_device())
        # W = (0 ... 0 \\ 0 1 0 ... 0 \\ 0 0 2 0 ... 0 \\ ... \\ 1 ... 1)

        torch.manual_seed(0)
        self.input_x = torch.randn((11, 5), device=global_device())
        self.demo_layers = dict()
        for bias in (True, False):
            self.demo_layer_1 = LinearGrowingModule(
                5,
                3,
                use_bias=bias,
                name=f"L1({'bias' if bias else 'no_bias'})",
                device=global_device(),
            )
            self.demo_layer_2 = LinearGrowingModule(
                3,
                7,
                use_bias=bias,
                name=f"L2({'bias' if bias else 'no_bias'})",
                previous_module=self.demo_layer_1,
                device=global_device(),
            )
            self.demo_layers[bias] = (self.demo_layer_1, self.demo_layer_2)

    def test_compute_s(self):
        x1, x2, is_th_1, is_th_2, os_th_1, os_th_2 = theoretical_s_1(self.n, self.c)

        output_module = LinearAdditionGrowingModule(in_features=self.c + 1, name="output")
        layer = LinearGrowingModule(
            self.c, self.c + 1, use_bias=False, name="layer1", next_module=output_module
        )
        output_module.set_previous_modules([layer])

        net = torch.nn.Sequential(layer, output_module)

        layer.layer.weight.data = self.weight_matrix_1

        layer.tensor_s.init()
        layer.store_input = True
        output_module.tensor_s.init()
        output_module.store_activity = True

        # output_module.store_input = True
        output_module.previous_tensor_s.init()

        # forward pass 1
        _ = net(x1.float().to(global_device()))
        layer.tensor_s.update()
        output_module.tensor_s.update()
        output_module.previous_tensor_s.update()

        # check the values
        # input S
        self.assertAllClose(
            layer.tensor_s(), is_th_1.float().to(global_device()) / self.n
        )
        # output S
        self.assertAllClose(
            output_module.tensor_s()[: self.c + 1, : self.c + 1],
            os_th_1.float().to(global_device()) / self.n,
        )

        # input S computed from addition layer
        self.assertAllClose(
            output_module.previous_tensor_s(),
            is_th_1.float().to(global_device()) / self.n,
        )

        # forward pass 2
        _ = net(x2.float().to(global_device()))
        layer.tensor_s.update()
        output_module.tensor_s.update()
        output_module.previous_tensor_s.update()

        # check the values
        self.assertAllClose(
            layer.tensor_s(), is_th_2.float().to(global_device()) / (2 * self.n)
        )
        self.assertAllClose(
            output_module.tensor_s()[: self.c + 1, : self.c + 1],
            os_th_2.float().to(global_device()) / (2 * self.n),
        )

        self.assertAllClose(
            output_module.previous_tensor_s(),
            is_th_2.float().to(global_device()) / (2 * self.n),
        )

    def test_compute_delta(self):
        for reduction in {"mixed"}:  # { "mean", "sum"} do not work
            # mean: batch is divided by the number of samples in the batch
            # and the total is divided by the number of batches
            # mixed: batch is not divided
            # but the total is divided by the number of batches * batch_size
            # sum: batch is not divided
            # and the total is not divided
            batch_red = self.c if reduction == "mean" else 1
            loss_func = lambda x, y: torch.norm(x - y) ** 2 / batch_red

            for alpha in (0.1, 1.0, 10.0):
                layer = LinearGrowingModule(self.c, self.c, use_bias=False, name="layer1")
                layer.layer.weight.data = torch.zeros_like(
                    layer.layer.weight, device=global_device()
                )
                layer.tensor_s.init()
                layer.tensor_m.init()
                layer.store_input = True
                layer.store_pre_activity = True

                for _ in range(nb_batch := 3):
                    x = alpha * torch.eye(self.c, device=global_device())
                    y = layer(x)
                    loss = loss_func(x, y)
                    loss.backward()

                    layer.update_computation()

                # S
                self.assertAllClose(
                    layer.tensor_s(),
                    alpha**2 * torch.eye(self.c, device=global_device()) / self.c,
                    message=f"Error in S for {reduction=}, {alpha=}",
                )

                # dL / dA
                self.assertAllClose(
                    layer.pre_activity.grad,
                    -2 * alpha * torch.eye(self.c, device=global_device()) / batch_red,
                    message=f"Error in dL/dA for {reduction=}, {alpha=}",
                )

                # M
                self.assertAllClose(
                    layer.tensor_m(),
                    -2
                    * alpha**2
                    * torch.eye(self.c, device=global_device())
                    / self.c
                    / batch_red,
                    message=f"Error in M for {reduction=}, {alpha=}",
                )

                # dW*
                w, _, fo = layer.compute_optimal_delta()
                self.assertAllClose(
                    w,
                    -2 * torch.eye(self.c, device=global_device()) / batch_red,
                    message=f"Error in dW* for {reduction=}, {alpha=}",
                )

                factors = {
                    "mixed": 1,
                    "mean": self.c,  # batch size to compensate the batch normalization
                    "sum": self.c * nb_batch,  # number of samples
                }
                # <dW*, dL/dA>
                self.assertAlmostEqual(
                    fo.item(),
                    4 * alpha**2 / batch_red**2 * factors[reduction],
                    places=3,
                    msg=f"Error in <dW*, dL/dA> for {reduction=}, {alpha=}",
                )

    def test_str(self):
        self.assertIsInstance(str(LinearGrowingModule(5, 5)), str)

    def test_extended_forward_out(self):
        torch.manual_seed(0)
        for bias in {True, False}:
            l0 = torch.nn.Linear(5, 1, bias=bias, device=global_device())
            l_ext = torch.nn.Linear(5, 2, bias=bias, device=global_device())
            l_delta = torch.nn.Linear(5, 1, bias=bias, device=global_device())
            layer = LinearGrowingModule(
                5, 1, use_bias=bias, name="layer1", device=global_device()
            )
            layer.weight.data.copy_(l0.weight.data)
            layer.optimal_delta_layer = l_delta

            if bias:
                layer.bias.data.copy_(l0.bias.data)
            layer.extended_output_layer = l_ext

            for gamma in (0.0, 1.0, 5.0):
                layer.scaling_factor = gamma
                x = torch.randn((10, 5), device=global_device())
                assert torch.allclose(layer(x), l0(x))

                y1, y2 = layer.extended_forward(x)

                assert torch.allclose(y1, l0(x) - gamma**2 * l_delta(x))
                assert torch.allclose(y2, gamma * l_ext(x))

            layer.scaling_factor = gamma
            layer.apply_change(apply_previous=False)
            x = torch.randn((10, 5), device=global_device())
            y = layer(x)
            y1 = y[:, :1]
            y2 = y[:, 1:]
            self.assertAllClose(y1, l0(x) - gamma**2 * l_delta(x))
            self.assertAllClose(
                y2,
                gamma * l_ext(x),
                atol=1e-7,
                message=f"Error in applying change: {(y2 - gamma * l_ext(x)).abs().max():.2e}",
            )

    def test_extended_forward_in(self):
        torch.manual_seed(0)
        for bias in {True, False}:
            l0 = torch.nn.Linear(3, 1, bias=bias, device=global_device())
            l_ext = torch.nn.Linear(5, 1, bias=bias, device=global_device())
            if bias:
                l_ext.bias.data.fill_(0)
            l_delta = torch.nn.Linear(3, 1, bias=bias, device=global_device())
            layer = LinearGrowingModule(
                3, 1, use_bias=bias, name="layer1", device=global_device()
            )
            layer.weight.data.copy_(l0.weight.data)
            layer.optimal_delta_layer = l_delta

            if bias:
                layer.bias.data.copy_(l0.bias.data)
            layer.extended_input_layer = l_ext

            for gamma in (0.0, 1.0, 5.0):
                layer.zero_grad()
                layer.scaling_factor = gamma
                x = torch.randn((10, 3), device=global_device())
                x_ext = torch.randn((10, 5), device=global_device())
                assert torch.allclose(layer(x), l0(x))

                y, none = layer.extended_forward(x, x_ext)
                self.assertIsNone(none)

                assert torch.allclose(
                    y, l0(x) - gamma**2 * l_delta(x) + gamma * l_ext(x_ext)
                )

                torch.norm(y).backward()

                self.assertIsNotNone(layer.scaling_factor.grad)

            layer.scaling_factor = gamma
            layer.apply_change(apply_previous=False)
            x_cat = torch.randn((10, 8), device=global_device())

            y = layer(x_cat)
            x = x_cat[:, :3]
            x_ext = x_cat[:, 3:]
            self.assertAllClose(
                y,
                l0(x) - gamma**2 * l_delta(x) + gamma * l_ext(x_ext),
                message=(
                    f"Error in applying change: "
                    f"{(y - l0(x) - gamma**2 * l_delta(x) + gamma * l_ext(x_ext)).abs().max():.2e}"
                ),
            )

    def test_number_of_parameters(self):
        for in_layer in (1, 3):
            for out_layer in (1, 3):
                for bias in (True, False):
                    layer = LinearGrowingModule(
                        in_layer, out_layer, use_bias=bias, name="layer1"
                    )
                    self.assertEqual(
                        layer.number_of_parameters(),
                        in_layer * out_layer + bias * out_layer,
                    )

    def test_layer_in_extension(self):
        layer = LinearGrowingModule(3, 1, use_bias=False, name="layer1")
        layer.weight = torch.nn.Parameter(torch.ones(1, 3))
        self.assertEqual(layer.number_of_parameters(), 3)
        self.assertEqual(layer.in_features, 3)

        x = torch.tensor([[1, 2, 3]], dtype=torch.float32)
        y = layer(x)
        self.assertAllClose(y, torch.tensor([[6.0]]))

        layer.layer_in_extension(torch.tensor([[10]], dtype=torch.float32))
        self.assertEqual(layer.number_of_parameters(), 4)
        self.assertEqual(layer.in_features, 4)
        self.assertEqual(layer.layer.in_features, 4)
        x = torch.tensor([[1, 2, 3, 4]], dtype=torch.float32)
        y = layer(x)
        self.assertAllClose(y, torch.tensor([[46.0]]))

    def test_layer_out_extension(self):
        # without bias
        layer = LinearGrowingModule(1, 3, use_bias=False, name="layer1")
        layer.weight = torch.nn.Parameter(torch.ones(3, 1))
        self.assertEqual(layer.number_of_parameters(), 3)
        self.assertEqual(layer.out_features, 3)
        x = torch.tensor([[1]], dtype=torch.float32)
        y = layer(x)
        self.assertAllClose(y, torch.tensor([[1.0, 1.0, 1.0]]))

        layer.layer_out_extension(torch.tensor([[10]], dtype=torch.float32))
        self.assertEqual(layer.number_of_parameters(), 4)
        self.assertEqual(layer.out_features, 4)
        self.assertEqual(layer.layer.out_features, 4)

        y = layer(x)
        self.assertAllClose(y, torch.tensor([[1.0, 1.0, 1.0, 10.0]]))

        # with bias
        layer = LinearGrowingModule(1, 3, use_bias=True, name="layer1")
        layer.weight = torch.nn.Parameter(torch.ones(3, 1))
        layer.bias = torch.nn.Parameter(10 * torch.ones(3))
        self.assertEqual(layer.number_of_parameters(), 6)
        self.assertEqual(layer.out_features, 3)
        x = torch.tensor([[-1]], dtype=torch.float32)
        y = layer(x)
        self.assertAllClose(y, torch.tensor([[9.0, 9.0, 9.0]]))

        layer.layer_out_extension(
            torch.tensor([[10]], dtype=torch.float32),
            bias=torch.tensor([100], dtype=torch.float32),
        )
        self.assertEqual(layer.number_of_parameters(), 8)
        self.assertEqual(layer.out_features, 4)
        y = layer(x)
        self.assertAllClose(y, torch.tensor([[9.0, 9.0, 9.0, 90.0]]))

    def test_apply_change_delta_layer(self):
        torch.manual_seed(0)
        for bias in {True, False}:
            l0 = torch.nn.Linear(3, 1, bias=bias, device=global_device())
            l_delta = torch.nn.Linear(3, 1, bias=bias, device=global_device())
            layer = LinearGrowingModule(
                3, 1, use_bias=bias, name="layer1", device=global_device()
            )
            layer.weight.data.copy_(l0.weight.data)
            layer.optimal_delta_layer = l_delta

            if bias:
                layer.bias.data.copy_(l0.bias.data)

            gamma = 5.0
            layer.scaling_factor = gamma
            layer.apply_change(apply_previous=False)

            x = torch.randn((10, 3), device=global_device())
            y = layer(x)
            self.assertAllClose(y, l0(x) - gamma**2 * l_delta(x))

    def test_apply_change_out_extension(self):
        torch.manual_seed(0)
        for bias in {True, False}:
            l0 = torch.nn.Linear(5, 1, bias=bias, device=global_device())
            l_ext = torch.nn.Linear(5, 2, bias=bias, device=global_device())
            layer = LinearGrowingModule(
                5, 1, use_bias=bias, name="layer1", device=global_device()
            )
            layer.weight.data.copy_(l0.weight.data)

            if bias:
                layer.bias.data.copy_(l0.bias.data)
            layer.extended_output_layer = l_ext

            gamma = 5.0
            layer.scaling_factor = gamma
            layer.apply_change(apply_previous=False)

            x = torch.randn((10, 5), device=global_device())
            y = layer(x)
            y1 = y[:, :1]
            y2 = y[:, 1:]
            self.assertAllClose(y1, l0(x))
            self.assertAllClose(y2, gamma * l_ext(x))

    def test_apply_change_in_extension(self):
        torch.manual_seed(0)
        for bias in {True, False}:
            l0 = torch.nn.Linear(3, 1, bias=bias, device=global_device())
            l_ext = torch.nn.Linear(5, 1, bias=bias, device=global_device())
            if bias:
                l_ext.bias.data.fill_(0)
            layer = LinearGrowingModule(
                3, 1, use_bias=bias, name="layer1", device=global_device()
            )
            layer.weight.data.copy_(l0.weight.data)

            if bias:
                layer.bias.data.copy_(l0.bias.data)
            layer.extended_input_layer = l_ext

            gamma = 5.0
            layer.scaling_factor = gamma
            layer.apply_change(apply_previous=False)

            x_cat = torch.randn((10, 8), device=global_device())
            y = layer(x_cat)
            x = x_cat[:, :3]
            x_ext = x_cat[:, 3:]

            self.assertAllClose(
                y,
                l0(x) + gamma * l_ext(x_ext),
                atol=1e-7,
                message=(
                    f"Error in applying change: "
                    f"{(y - l0(x) - gamma * l_ext(x_ext)).abs().max():.2e}"
                ),
            )

    def test_sub_select_optimal_added_parameters_out(self):
        for bias in {True, False}:
            layer = LinearGrowingModule(3, 1, use_bias=bias, name="layer1")
            layer.extended_output_layer = torch.nn.Linear(3, 2, bias=bias)

            new_layer = torch.nn.Linear(3, 1, bias=bias)
            new_layer.weight.data = layer.extended_output_layer.weight.data[0].view(1, -1)
            if bias:
                new_layer.bias.data = layer.extended_output_layer.bias.data[0].view(1)

            layer._sub_select_added_output_dimension(1)

            self.assertAllClose(layer.extended_output_layer.weight, new_layer.weight)

            if bias:
                self.assertAllClose(layer.extended_output_layer.bias, new_layer.bias)

<<<<<<< HEAD
=======
            # self.assertEqual(layer.extended_output_layer, new_layer)
            self.assertAllClose(layer.eigenvalues_extension, torch.tensor([2.0, 1.0]))

>>>>>>> af8ef571
    def test_sub_select_optimal_added_parameters_in(self):
        bias = False
        layer = LinearGrowingModule(1, 3, use_bias=bias, name="layer1")
        layer.extended_input_layer = torch.nn.Linear(2, 3, bias=bias)
        layer.eigenvalues_extension = torch.tensor([2.0, 1.0])

        new_layer = torch.nn.Linear(1, 3, bias=bias)
        new_layer.weight.data = layer.extended_input_layer.weight.data[:, 0].view(-1, 1)
        if bias:
            new_layer.bias.data = layer.extended_input_layer.bias.data

        layer.sub_select_optimal_added_parameters(1, sub_select_previous=False)

        self.assertAllClose(layer.extended_input_layer.weight, new_layer.weight)

        if bias:
            self.assertAllClose(layer.extended_input_layer.bias, new_layer.bias)

        self.assertAllClose(layer.eigenvalues_extension, torch.tensor([2.0]))

    def test_sample_number_invariant(self):
        invariants = [
            "tensor_s",
            "tensor_m",
            # "pre_activity",
            # "input",
            "delta_raw",
            "optimal_delta_layer",
            "parameter_update_decrease",
            "eigenvalues_extension",
            "tensor_m_prev",
            "cross_covariance",
        ]

        def linear_layer_equality(layer1, layer2, rtol=1e-5, atol=1e-8):
            return torch.allclose(
                layer1.weight, layer2.weight, atol=atol, rtol=rtol
            ) and (
                (layer1.bias is None and layer2.bias is None)
                or (torch.allclose(layer1.bias, layer2.bias, atol=atol, rtol=rtol))
            )

        def set_invariants(layer: LinearGrowingModule):
            _reference = dict()
            for inv in invariants:
                inv_value = getattr(layer, inv)
                if isinstance(inv_value, torch.Tensor):
                    _reference[inv] = inv_value.clone()
                elif isinstance(inv_value, torch.nn.Linear):
                    _reference[inv] = deepcopy(inv_value)
                elif isinstance(inv_value, TensorStatistic):
                    _reference[inv] = inv_value().clone()
                else:
                    raise ValueError(f"Invalid type for {inv} ({type(inv_value)})")
            return _reference

        def check_invariants(
            layer: LinearGrowingModule, reference: dict, rtol=1e-5, atol=1e-8
        ):
            for inv in invariants:
                new_inv_value = getattr(layer, inv)
                if isinstance(new_inv_value, torch.Tensor):
                    self.assertAllClose(
                        reference[inv],
                        new_inv_value,
                        rtol=rtol,
                        atol=atol,
                        message=f"Error on {inv=}",
                    )
                elif isinstance(new_inv_value, torch.nn.Linear):
                    self.assertTrue(
                        linear_layer_equality(
                            reference[inv], new_inv_value, rtol=rtol, atol=atol
                        ),
                        f"Error on {inv=}",
                    )
                elif isinstance(new_inv_value, TensorStatistic):
                    self.assertAllClose(
                        reference[inv],
                        new_inv_value(),
                        rtol=rtol,
                        atol=atol,
                        message=f"Error on {inv=}",
                    )
                else:
                    raise ValueError(f"Invalid type for {inv} ({type(new_inv_value)})")

        torch.manual_seed(0)
        layer_in = LinearGrowingModule(
            in_features=5,
            out_features=3,
            name="layer_in",
            post_layer_function=torch.nn.SELU(),
        )
        layer_out = LinearGrowingModule(
            in_features=3, out_features=7, name="layer_out", previous_module=layer_in
        )
        net = torch.nn.Sequential(layer_in, layer_out)

        def update_computation(double_batch=False):
            loss = torch.nn.MSELoss(reduction="sum")
            # loss = lambda x, y: torch.norm(x - y) ** 2
            torch.manual_seed(0)
            net.zero_grad()
            x = torch.randn((10, 5), device=global_device())
            if double_batch:
                x = torch.cat((x, x), dim=0)
            y = net(x)
            loss = loss(y, torch.zeros_like(y))
            loss.backward()
            layer_out.update_computation()
            layer_in.tensor_s.update()

        layer_out.init_computation()
        layer_in.tensor_s.init()

        update_computation()
        layer_out.compute_optimal_updates()

        reference = set_invariants(layer_out)

        for db in (False, True):
            update_computation(double_batch=db)
            layer_out.compute_optimal_updates()
            check_invariants(layer_out, reference)

    def test_compute_optimal_added_parameters(self):
        for bias in (True, False):
            with self.subTest(bias=bias):
                demo_layers = self.demo_layers[bias]
                demo_layers[0].store_input = True
                # For the future
                # demo_layers[1].tensor_s_growth.init()
                demo_layers[0].tensor_s.init()
                demo_layers[1].init_computation()

                y = demo_layers[0](self.input_x)
                y = demo_layers[1](y)
                loss = torch.norm(y)
                loss.backward()

                demo_layers[1].update_computation()
                # For the future
                # demo_layers[1].tensor_s_growth.update()
                demo_layers[0].tensor_s.update()

                demo_layers[1].compute_optimal_delta()
                alpha, alpha_b, omega, eigenvalues = demo_layers[
                    1
                ].compute_optimal_added_parameters()

                self.assertShapeEqual(
                    alpha,
                    (-1, demo_layers[0].in_features),
                )
                k = alpha.size(0)
                if bias:
                    self.assertShapeEqual(alpha_b, (k,))
                else:
                    self.assertIsNone(alpha_b)

                self.assertShapeEqual(
                    omega,
                    (
                        demo_layers[1].out_features,
                        k,
                    ),
                )

                self.assertShapeEqual(eigenvalues, (k,))

                self.assertIsInstance(
                    demo_layers[0].extended_output_layer, torch.nn.Linear
                )
                self.assertIsInstance(
                    demo_layers[1].extended_input_layer, torch.nn.Linear
                )

                # those tests are not working yet
                # demo_layers[1].sub_select_optimal_added_parameters(2)
                # self.assertEqual(demo_layers[1].eigenvalues_extension.shape[0], 2)
                # self.assertEqual(demo_layers[1].extended_input_layer.in_features, 2)
                # self.assertEqual(demo_layers[0].extended_output_layer.out_features, 2)


if __name__ == "__main__":
    main()<|MERGE_RESOLUTION|>--- conflicted
+++ resolved
@@ -496,15 +496,11 @@
 
             self.assertAllClose(layer.extended_output_layer.weight, new_layer.weight)
 
+            self.assertAllClose(layer.extended_output_layer.weight, new_layer.weight)
+
             if bias:
                 self.assertAllClose(layer.extended_output_layer.bias, new_layer.bias)
 
-<<<<<<< HEAD
-=======
-            # self.assertEqual(layer.extended_output_layer, new_layer)
-            self.assertAllClose(layer.eigenvalues_extension, torch.tensor([2.0, 1.0]))
-
->>>>>>> af8ef571
     def test_sub_select_optimal_added_parameters_in(self):
         bias = False
         layer = LinearGrowingModule(1, 3, use_bias=bias, name="layer1")
