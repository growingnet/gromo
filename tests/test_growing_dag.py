--- conflicted
+++ resolved
@@ -22,11 +22,6 @@
         self.out_features = 2
         self.use_bias = True
         self.use_batch_norm = False
-<<<<<<< HEAD
-        self.loss_fn = torch.nn.CrossEntropyLoss()
-        self.single_node_attributes = {"type": "linear", "size": self.hidden_size}
-        self.default_node_attributes = {"type": "linear", "size": 0, "activation": "selu"}
-=======
         self.init_node_attributes = {"type": "linear", "size": self.hidden_size}
         self.default_node_attributes = {
             "type": "linear",
@@ -41,7 +36,6 @@
             "shape": (3, 3),
         }
         self.default_edge_attributes = {"kernel_size": (3, 3)}
->>>>>>> bf1b9133
         self.dag = GrowingDAG(
             in_features=self.in_features,
             out_features=self.out_features,
