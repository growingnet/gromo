--- conflicted
+++ resolved
@@ -71,11 +71,7 @@
         self.assertIsNotNone(config)
         self.assertIsInstance(config, dict)
 
-<<<<<<< HEAD
-        with patch("os.getcwd", return_value="/mocked/path"):
-=======
         with patch("os.getcwd", return_value="/mocked/path"):  # avoid bug of PR #70
->>>>>>> 09dc024f
             config, method = loader.load_config()
             self.assertIsNotNone(config)
             self.assertIsInstance(config, dict)
