--- conflicted
+++ resolved
@@ -383,7 +383,6 @@
     def test_restrict_action_space(self) -> None:
         self.assertEqual(len(self.actions), 4)
 
-<<<<<<< HEAD
         # Not specifying chosen_inputs or chosen_outputs should raise a warning and return all actions
         with self.assertWarns(UserWarning):
             gens = self.net.restrict_action_space(self.actions)
@@ -391,15 +390,11 @@
 
         # Restricting based on outputs
         gens = self.net.restrict_action_space(self.actions, chosen_outputs=["end"])
-=======
-        gens = self.net.restrict_action_space(self.actions, self.net.dag.end)
->>>>>>> bf1b9133
         self.assertEqual(len(gens), 3)
 
         gens = self.net.restrict_action_space(self.actions, chosen_outputs=["1"])
         self.assertEqual(len(gens), 2)
 
-<<<<<<< HEAD
         gens = self.net.restrict_action_space(self.actions, chosen_outputs=["start"])
         self.assertEqual(len(gens), 0)
 
@@ -417,9 +412,6 @@
         self.assertEqual(len(gens), 1)
 
         gens = self.net.restrict_action_space(self.actions, chosen_inputs=["end"])
-=======
-        gens = self.net.restrict_action_space(self.actions, self.net.dag.root)
->>>>>>> bf1b9133
         self.assertEqual(len(gens), 0)
 
     def test_grow_step(self) -> None:
