--- conflicted
+++ resolved
@@ -25,23 +25,7 @@
 from tests.torch_unittest import TorchTestCase
 
 
-<<<<<<< HEAD
-class TestUtils(unittest.TestCase):
-    def setUp(self) -> None:
-        """Save original device to restore after each test to avoid cross-talk."""
-        self._original_device = global_device()
-
-    def tearDown(self) -> None:
-        """Restore original device to ensure test isolation."""
-        try:
-            set_device(self._original_device)
-        except Exception:
-            # Best-effort restore; ignore if device became unavailable during test
-            pass
-
-=======
 class TestUtils(TorchTestCase):
->>>>>>> e27e36bc
     @classmethod
     def setUpClass(cls):
         """Set up available devices for testing"""
