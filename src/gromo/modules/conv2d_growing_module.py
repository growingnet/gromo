--- conflicted
+++ resolved
@@ -1169,88 +1169,6 @@
             name=self.tensor_m.name,
         )
 
-<<<<<<< HEAD
-    def _sub_select_added_output_dimension(self, keep_neurons: int) -> None:
-        """
-        Select the first `keep_neurons` neurons of the optimal added output dimension.
-
-        Parameters
-        ----------
-        keep_neurons: int
-            number of neurons to keep
-        """
-        assert self.extended_output_layer is not None, (
-            "The layer should have an extended output layer "
-            "to sub-select the output dimension."
-        )
-        self.extended_output_layer = self.layer_of_tensor(
-            self.extended_output_layer.weight[:keep_neurons],
-            bias=(
-                self.extended_output_layer.bias[:keep_neurons]
-                if self.extended_output_layer.bias is not None
-                else None
-            ),
-        )
-
-    def sub_select_optimal_added_parameters(
-        self,
-        keep_neurons: int,
-        sub_select_previous: bool = True,
-    ) -> None:
-        """
-        Select the first `keep_neurons` neurons of the optimal added parameters.
-
-        Parameters
-        ----------
-        keep_neurons: int
-            number of neurons to keep
-        sub_select_previous: bool
-            if True, sub-select the previous layer added parameters as well
-
-        Raises
-        ------
-        ValueError
-            if there is no previous module
-        NotImplementedError
-            if the previous module is not of type LinearGrowingModule or Conv2dGrowingModule
-        """
-        assert (self.extended_input_layer is None) ^ (
-            self.extended_output_layer is None
-        ), "The layer should have an extended input xor output layer."
-        if self.extended_input_layer is not None:
-            self.extended_input_layer = self.layer_of_tensor(
-                self.extended_input_layer.weight[:, :keep_neurons],
-                bias=self.extended_input_layer.bias,
-            )
-            assert self.eigenvalues_extension is not None, (
-                "The eigenvalues of the extension should be computed before "
-                "sub-selecting the optimal added parameters."
-            )
-            self.eigenvalues_extension = self.eigenvalues_extension[:keep_neurons]
-
-        if sub_select_previous:
-            if self.previous_module is None:
-                raise ValueError(
-                    f"No previous module for {self.name}. "
-                    "Therefore new neurons cannot be sub-selected."
-                )
-            elif isinstance(self.previous_module, LinearGrowingModule):
-                self.previous_module._sub_select_added_output_dimension(keep_neurons)
-            elif isinstance(self.previous_module, LinearMergeGrowingModule):
-                raise NotImplementedError("TODO")
-            elif isinstance(self.previous_module, Conv2dGrowingModule):
-                self.previous_module._sub_select_added_output_dimension(keep_neurons)
-            elif isinstance(self.previous_module, Conv2dMergeGrowingModule):
-                raise NotImplementedError("TODO")
-            else:
-                raise NotImplementedError(
-                    f"The sub-selection of the optimal added parameters "
-                    f"is not implemented yet for {type(self.previous_module)} "
-                    f"as previous module."
-                )
-
-=======
->>>>>>> 375225d3
     def update_input_size(
         self,
         input_size: tuple[int, int] | torch.Size | None = None,
