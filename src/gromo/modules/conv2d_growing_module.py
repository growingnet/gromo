import types
from math import prod
from warnings import warn

import torch

from gromo.modules.growing_module import GrowingModule, MergeGrowingModule
from gromo.modules.linear_growing_module import (
    LinearGrowingModule,
    LinearMergeGrowingModule,
)
from gromo.utils.tensor_statistic import TensorStatistic
from gromo.utils.tools import (
    apply_border_effect_on_unfolded,
    compute_mask_tensor_t,
    compute_output_shape_conv,
    create_bordering_effect_convolution,
)


class Conv2dMergeGrowingModule(MergeGrowingModule):
    """
    Module to connect multiple convolutional modules with an merge operation.
    It can also connect to LinearMergeModules.
    This module does not perform the merge operation, it is done by the user.

    Parameters
    ----------
    in_channels : int
        input channels
    input_size : int | tuple[int, int]
        the expected shape of the input excluding batch size and channels
    next_kernel_size : int | tuple[int, int]
        kernel size fo the next modules
    post_merge_function : torch.nn.Module, optional
        activation function after the merge, by default torch.nn.Identity()
    previous_modules : list[GrowingModule  |  MergeGrowingModule] | None, optional
        list of preceding modules, by default None
    next_modules : list[GrowingModule  |  MergeGrowingModule] | None, optional
        list of succeeding modules, by default None
    allow_growing : bool, optional
        allow growth of the module, by default False
    input_volume : int | None, optional
        expected input volume, by default None
    device : torch.device | None, optional
        default device, by default None
    name : str | None, optional
        name of the module, by default None
    """

    def __init__(
        self,
        in_channels: int,
        input_size: int | tuple[int, int],
        next_kernel_size: int | tuple[int, int],
        post_merge_function: torch.nn.Module = torch.nn.Identity(),
        reshape_function: torch.nn.Module = torch.nn.Identity(),
        previous_modules: list[GrowingModule | MergeGrowingModule] | None = None,
        next_modules: list[GrowingModule | MergeGrowingModule] | None = None,
        allow_growing: bool = False,
        input_volume: int | None = None,
        device: torch.device | None = None,
        name: str | None = None,
    ) -> None:
        self.use_bias = True
        self.in_channels: int = in_channels
        self._input_volume = input_volume
        if isinstance(input_size, int):
            input_size = (input_size, input_size)
        self.input_size: tuple[int, int] = input_size
        if isinstance(next_kernel_size, int):
            next_kernel_size = (next_kernel_size, next_kernel_size)
        self.kernel_size: tuple[int, int] = next_kernel_size
        super(Conv2dMergeGrowingModule, self).__init__(
            post_merge_function=post_merge_function,
            previous_modules=previous_modules,
            next_modules=next_modules,
            allow_growing=allow_growing,
            tensor_s_shape=(
                in_channels * next_kernel_size[0] * next_kernel_size[1] + self.use_bias,
                in_channels * next_kernel_size[0] * next_kernel_size[1] + self.use_bias,
            ),
            device=device,
            name=name,
        )
        self.reshape_function = reshape_function

    @property
    def input_volume(self) -> int:
        """Get the expected input volume

        Returns
        -------
        int
            input volume
        """
        if self._input_volume is not None:
            return self._input_volume
        if self.input_size is not None:
            return self.input_size[0] * self.input_size[1] * self.in_channels
        if len(self.previous_modules) <= 0:
            warn(
                "Cannot derive the number of features of Conv2dMergeGrowingModule "
                "without setting at least one previous module"
            )
            return -1
        return self.previous_modules[0].output_volume

    @property
    def output_volume(self) -> int:
<<<<<<< HEAD
        """Get the expected output volume.
        For merge modules it reduces to the input volume

        Returns
        -------
        int
            output volume
        """
=======
        if self.input_size is not None:
            with torch.no_grad():
                x = torch.zeros(1, self.in_channels, *self.input_size, device=self.device)
                x = self.post_merge_function(x)
                x = self.reshape_function(x)
                return prod(x.shape)
>>>>>>> d7b0f986
        return self.input_volume

    @property
    def out_channels(self) -> int:
        """Get the output channels.
        For merge modules it reduces to the input channels

        Returns
        -------
        int
            output channels
        """
        return self.in_channels

    @property
    def in_features(self) -> int:
        """Get the fan-in size, input channels

        Returns
        -------
        int
            input channels
        """
        return self.in_channels

    @property
    def out_features(self) -> int:
        """Get the fan-out size, output channels

        Returns
        -------
        int
            output channels
        """
        return self.in_channels

    @property
    def output_size(self) -> tuple[int, int]:
        """Get the expected shape of the output excluding batch size and channels.
        For merge modules it reduces to the input size

        Returns
        -------
        tuple[int, int]
            output size
        """
        return self.input_size  # TODO: check for exceptions!

    @property
    def padding(self) -> tuple[int, int]:
        """Get the layer padding

        Returns
        -------
        tuple[int, int]
            padding

        Raises
        ------
        NotImplementedError
            if the next module is not of type Conv2dGrowingModule, Conv2dMergeGrowingModule, LinearGrowingModule or LinearMergeGrowingModule
        """
        if len(self.next_modules) <= 0:
            warn(
                "Cannot derive the padding of Conv2dMergeGrowingModule without setting "
                "at least one next module"
            )
            return (0, 0)
        elif isinstance(self.next_modules[0], Conv2dGrowingModule):
            return self.next_modules[0].layer.padding
        elif isinstance(self.next_modules[0], Conv2dMergeGrowingModule):
            return self.next_modules[0].padding
        elif isinstance(
            self.next_modules[0], (LinearGrowingModule, LinearMergeGrowingModule)
        ):
            return ((self.kernel_size[0] - 1) // 2, (self.kernel_size[1] - 1) // 2)
        else:
            raise NotImplementedError

    @property
    def stride(self) -> tuple[int, int]:
        """Get the layer stride

        Returns
        -------
        tuple[int, int]
            stride

        Raises
        ------
        NotImplementedError
            if the next module is not of type Conv2dGrowingModule, Conv2dMergeGrowingModule, LinearGrowingModule or LinearMergeGrowingModule
        """
        if len(self.next_modules) <= 0:
            warn(
                "Cannot derive the stride of Conv2dMergeGrowingModule without setting "
                "at least one next module"
            )
            return (1, 1)
        elif isinstance(self.next_modules[0], Conv2dGrowingModule):
            return self.next_modules[0].layer.stride
        elif isinstance(self.next_modules[0], Conv2dMergeGrowingModule):
            return self.next_modules[0].stride
        elif isinstance(
            self.next_modules[0], (LinearGrowingModule, LinearMergeGrowingModule)
        ):
            return (1, 1)
        else:
            raise NotImplementedError

    @property
    def dilation(self) -> tuple[int, int]:
        """Get the layer dilation

        Returns
        -------
        tuple[int, int]
            dilation

        Raises
        ------
        NotImplementedError
            if the next module is not of type Conv2dGrowingModule, Conv2dMergeGrowingModule, LinearGrowingModule or LinearMergeGrowingModule
        """
        if len(self.next_modules) <= 0:
            warn(
                "Cannot derive the dilation of Conv2dMergeGrowingModule without setting "
                "at least one next module"
            )
            return (1, 1)
        elif isinstance(self.next_modules[0], Conv2dGrowingModule):
            return self.next_modules[0].layer.dilation
        elif isinstance(self.next_modules[0], Conv2dMergeGrowingModule):
            return self.next_modules[0].dilation
        elif isinstance(
            self.next_modules[0], (LinearGrowingModule, LinearMergeGrowingModule)
        ):
            return (1, 1)
        else:
            raise NotImplementedError

    @property
    def unfolded_extended_activity(self) -> torch.Tensor:
        """
        Return the unfolded activity extended with a channel of ones if the bias is used.
        Shape := (batch_size, D, L) where
        D = in_channels * kernel_size[0] * kernel_size[1] [+1 if bias]
        L = number of output spatial locations (e.g., H x W)

        Returns
        -------
        torch.Tensor
            unfolded activity extended
        """
        unfolded_activity = torch.nn.functional.unfold(
            self.activity,
            self.kernel_size,
            padding=self.padding,
            stride=self.stride,
            dilation=self.dilation,
        )
        if self.use_bias:
            return torch.cat(
                (
                    unfolded_activity,
                    torch.ones(
                        unfolded_activity.shape[0],
                        1,
                        unfolded_activity.shape[2],
                        device=self.device,
                    ),
                ),
                dim=1,
            )
        else:
            return unfolded_activity

    def set_next_modules(
        self, next_modules: list[GrowingModule | MergeGrowingModule]
    ) -> None:
        """Set the next modules of the current module

        Parameters
        ----------
        next_modules : list[GrowingModule  |  MergeGrowingModule]
            list of next modules

        Raises
        ------
        NotImplementedError
            if the next modules are not of type Conv2dGrowingModule, Conv2dMergeGrowingModule, LinearGrowingModule or LinearMergeGrowingModule
        """
        if self.tensor_s is not None and self.tensor_s.samples > 0:
            warn(
                f"You are setting the next modules of {self.name} with a "
                f"non-empty tensor S."
            )

        self.next_modules = next_modules if next_modules else []

        # For Conv2d modules, check kernel size compatibility
        for module in self.next_modules:
            if isinstance(module, Conv2dGrowingModule):
                assert tuple(module.kernel_size) == tuple(self.kernel_size), (
                    f"Kernel size of next Conv2d modules {module.kernel_size} must match "
                    f"this module's kernel_size {self.kernel_size} (error in {self.name})"
                )

            if isinstance(module, (Conv2dGrowingModule, Conv2dMergeGrowingModule)):
                assert module.in_channels == self.out_channels, (
                    f"Next module input channels {module.in_channels} should match "
                    f"{self.out_channels=}"
                )
                # assert module.input_volume == self.output_volume, f"Next module input
                # volume {module.input_volume} should match {self.output_volume=}"
            elif isinstance(module, (LinearGrowingModule, LinearMergeGrowingModule)):
                assert module.in_features == self.output_volume, (
                    f"Next module input features {module.in_features} should match "
                    f"{self.output_volume=}"
                )
            else:
                raise NotImplementedError(
                    f"All next modules must be instances of Conv2dGrowingModule, "
                    f"Conv2dMergeGrowingModule, LinearGrowingModule or "
                    f"LinearMergeGrowingModule (error in {self.name})."
                )

    def set_previous_modules(
        self, previous_modules: list[MergeGrowingModule | GrowingModule]
    ) -> None:
        """Set the previous modules of the current module

        Parameters
        ----------
        previous_modules : list[MergeGrowingModule  |  GrowingModule]
            list of previous modules

        Raises
        ------
        TypeError
            if the previous modules are not of type Conv2dGrowingModule or Conv2dMergeGrowingModule
        ValueError
            if the input channels do not match the output channels of the previous modules
            or the input volume does not match the output volume of the previous modules
        """
        if self.previous_tensor_s is not None and self.previous_tensor_s.samples > 0:
            warn(
                f"You are setting the previous modules of {self.name} with a "
                f"non-empty previous tensor S."
            )
        if self.previous_tensor_m is not None and self.previous_tensor_m.samples > 0:
            warn(
                f"You are setting the previous modules of {self.name} with a "
                f"non-empty previous tensor M."
            )

        self.previous_modules = previous_modules if previous_modules else []

        # Then check kernel size constraints for all Conv2d modules
        # if len(prev_list) > 0:
        # first_ks = tuple(prev_list[0].kernel_size)
        # assert all(
        #     tuple(m.kernel_size) == first_ks for m in prev_list
        # ), (
        #     f"All previous modules must have the same kernel_size "
        #     f"(error in {self.name}). Got {[m.kernel_size for m in prev_list]}"
        # )
        # assert (
        #     tuple(self.kernel_size) == first_ks
        # ), (
        #     f"Kernel size of previous modules {first_ks} must match "
        #     f"this module's kernel_size {self.kernel_size} (error in {self.name})."
        # )

        self.total_in_features = 0
        for module in self.previous_modules:
            if not isinstance(module, (Conv2dGrowingModule, Conv2dMergeGrowingModule)):
                raise TypeError(
                    "The previous modules must be Conv2dGrowingModule or "
                    "Conv2dMergeGrowingModule."
                )

            if module.out_channels != self.in_channels:
                raise ValueError(
                    "The input channels must match the output channels of "
                    "the previous modules."
                )
            if isinstance(module, Conv2dGrowingModule):
                if module.output_volume != self.input_volume:
                    raise ValueError(
                        f"The output volume of the previous modules "
                        f"{module.output_volume} should match the "
                        f"input volume {self.input_volume=}."
                    )
                self.total_in_features += module.in_features + module.use_bias

        if self.total_in_features > 0:
            if self.input_size is None:
                self.input_size = (
                    self.previous_modules[0].out_width,
                    self.previous_modules[0].out_height,
                )
            self.previous_tensor_s = TensorStatistic(
                (
                    self.total_in_features,
                    self.total_in_features,
                ),
                device=self.device,
                name=f"S[-1]({self.name})",
                update_function=self.compute_previous_s_update,
            )
            self.previous_tensor_m = TensorStatistic(
                (self.total_in_features, self.in_channels),
                device=self.device,
                name=f"M[-1]({self.name})",
                update_function=self.compute_previous_m_update,
            )
        else:
            self.previous_tensor_s = None
            self.previous_tensor_m = None

    def construct_full_activity(self) -> torch.Tensor:
        """Construct the full activity tensor B from the input of all previous modules.
        B = (B_1, B_2, ..., B_k) in (n, )

        Returns
        -------
        torch.Tensor
            _description_
        """
        assert self.previous_modules, f"No previous modules for {self.name}."
        n = self.previous_modules[0].input.shape[0]
        nb_patch = int(self.previous_modules[0].output_volume / self.in_channels)
        full_activity = torch.ones(
            (
                n,
                self.total_in_features,
                nb_patch,
            ),
            device=self.device,
        )
        current_index = 0
        for module in self.previous_modules:
            full_activity[
                :, current_index : current_index + module.in_features + module.use_bias, :
            ] = module.unfolded_extended_input
            # (n, in_channels*ks0*ks1+bias, w_out*h_out)
            current_index += module.in_features + module.use_bias
        return full_activity

    def compute_previous_s_update(self) -> tuple[torch.Tensor, int]:
        """Compute the update of the tensor S for the input of all previous modules.

        Returns
        -------
        torch.Tensor
            update of the tensor S
        int
            number of samples used to compute the update
        """
        full_activity = self.construct_full_activity()
        return (
            torch.einsum(
                "iam, ibm -> ab",
                full_activity,
                full_activity,
            ),
            full_activity.shape[0],
        )

    def compute_previous_m_update(self) -> tuple[torch.Tensor, int]:
        """
        Compute the update of the tensor M for the input of all previous modules.
        B: full activity tensor
        M = dLoss/dA^T B

        Returns
        -------
        torch.Tensor
            update of the tensor M
        int
            number of samples used to compute the update
        """
        full_activity = (
            self.construct_full_activity()
        )  # (n, total_in_parameters, W_out*H_out)
        desired_activation = self.pre_activity.grad.flatten(start_dim=-2)
        return (
            torch.einsum("iam, icm -> ac", full_activity, desired_activation),
            self.input.shape[0],
        )

    def compute_s_update(self) -> tuple[torch.Tensor, int]:
        """
        Compute the update of tensor S based on the unfolded activity tensor.

        This method captures the second-order statistics from the output
        activity of the previous convolutional layers, formatted as an unfolded tensor.

        Depending on the type of the following (next) module, the tensor S is computed
        as follows:

        - If the next module is a `Conv2dGrowingModule`:
            The unfolded activity tensor is 3D: (batch_size, D, L), where
                - D = output_channels * kernel_size^2 [+1 if bias]
                - L = number of output spatial locations (e.g., H x W)
            Then S is computed via:
                S = ∑_{i,m} A[i,:,m] A[i,:,m]^T = einsum("iam, ibm -> ab", A, A)

        - If the next module is a `LinearGrowingModule`:
            The unfolded activity is treated as a flattened matrix of
            shape (batch_size, D), and S is computed via:
                S = ∑_{i} A[i]^T A[i] = einsum("ij, ik -> jk", A, A)

        Returns
        -------
        torch.Tensor
            second-order update matrix S of shape (D, D), where D depends on whether
            the next module is convolutional or linear.
        int
            batch size used in the computation.

        Raises
        ------
        AssertionError
            if the activity is not stored
        """
        if not self.store_activity or self.activity is None:
            raise AssertionError(
                f"The activity must be stored to compute the update of S. "
                f"(error in {self.name})"
            )

        batch_size = self.activity.shape[0]
        unfolded_activity = self.unfolded_extended_activity

        update = torch.einsum("iam, ibm -> ab", unfolded_activity, unfolded_activity)

        return update, batch_size

    def update_size(self) -> None:
        """
        Update the size of the module
        Check number of previous modules and update input channels and tensor sizes
        """
        if len(self.previous_modules) > 0:
            new_channels = self.previous_modules[0].out_channels
            self.in_channels = new_channels
        self.total_in_features = self.sum_in_features(with_bias=True)

        if self.total_in_features > 0:
            if self._input_volume is not None:
                self._input_volume = None  # reset calculation of input volume
            if self.tensor_s is None or self.tensor_s._shape != (
                self.in_channels * self.kernel_size[0] * self.kernel_size[1]
                + self.use_bias,
                self.in_channels * self.kernel_size[0] * self.kernel_size[1]
                + self.use_bias,
            ):
                self.tensor_s = TensorStatistic(
                    (
                        self.in_channels * self.kernel_size[0] * self.kernel_size[1]
                        + self.use_bias,
                        self.in_channels * self.kernel_size[0] * self.kernel_size[1]
                        + self.use_bias,
                    ),
                    update_function=self.compute_s_update,
                    name=f"S({self.name})",
                )
            if self.previous_tensor_s is None or self.previous_tensor_s._shape != (
                self.total_in_features,
                self.total_in_features,
            ):
                self.previous_tensor_s = TensorStatistic(
                    (
                        self.total_in_features,
                        self.total_in_features,
                    ),
                    device=self.device,
                    name=f"S[-1]({self.name})",
                    update_function=self.compute_previous_s_update,
                )
            if self.previous_tensor_m is None or self.previous_tensor_m._shape != (
                self.total_in_features,
                self.in_channels,
            ):
                self.previous_tensor_m = TensorStatistic(
                    (self.total_in_features, self.in_channels),
                    device=self.device,
                    name=f"M[-1]({self.name})",
                    update_function=self.compute_previous_m_update,
                )
        else:
            self.previous_tensor_s = None
            self.previous_tensor_m = None


class Conv2dGrowingModule(GrowingModule):
    """
    Conv2dGrowingModule is a GrowingModule for a Conv2d layer.
    For the parameters in_channels, out_channels, kernel_size, stride, padding, dilation,
    use_bias they are the same as in torch.nn.Conv2d.

    Parameters
    ----------
    in_channels : int
    out_channels : int
    kernel_size : int | tuple[int, int]
    stride : int | tuple[int, int], optional
        by default 1
    padding : int | tuple[int, int], optional
        by default 0
    dilation : int | tuple[int, int], optional
        by default 1
    input_size : tuple[int, int] | None, optional
        the expected shape of the input excluding batch size and channels, by default None
    use_bias : bool, optional
        use bias, by default True
    post_layer_function : torch.nn.Module
        function applied after the layer (e.g. activation function)
    extended_post_layer_function :  torch.nn.Module | None, optional
        extended function applied after the layer (e.g. activation function)
    previous_module : GrowingModule | MergeGrowingModule | None
        previous module in the network (None if the first module),
        needed to extend the layer
    next_module : GrowingModule | MergeGrowingModule | None
        next module in the network (None if the last module)
    allow_growing : bool
        whether the layer can grow in input size
    device : torch.device | None
        device for the layer
    name : str | None
        name of the layer used for debugging purpose
    """

    _layer_type = torch.nn.Conv2d

    def __init__(
        self,
        in_channels: int,
        out_channels: int,
        kernel_size: int | tuple[int, int],
        stride: int | tuple[int, int] = 1,
        padding: int | tuple[int, int] = 0,
        dilation: int | tuple[int, int] = 1,
        input_size: tuple[int, int] | None = None,
        # groups: int = 1,
        use_bias: bool = True,
        post_layer_function: torch.nn.Module = torch.nn.Identity(),
        extended_post_layer_function: torch.nn.Module | None = None,
        previous_module: GrowingModule | MergeGrowingModule | None = None,
        next_module: GrowingModule | MergeGrowingModule | None = None,
        allow_growing: bool = False,
        device: torch.device | None = None,
        name: str | None = None,
    ) -> None:
        if isinstance(kernel_size, int):
            kernel_size = (kernel_size, kernel_size)
        super(Conv2dGrowingModule, self).__init__(
            layer=torch.nn.Conv2d(
                in_channels,
                out_channels,
                kernel_size=kernel_size,
                stride=stride,
                padding=padding,
                dilation=dilation,
                bias=use_bias,
                device=device,
            ),
            post_layer_function=post_layer_function,
            extended_post_layer_function=extended_post_layer_function,
            previous_module=previous_module,
            next_module=next_module,
            allow_growing=allow_growing,
            tensor_s_shape=(
                use_bias + in_channels * kernel_size[0] * kernel_size[1],
                use_bias + in_channels * kernel_size[0] * kernel_size[1],
            ),
            tensor_m_shape=(
                use_bias + in_channels * kernel_size[0] * kernel_size[1],
                out_channels,
            ),
            device=device,
            name=name,
        )
        self.layer: torch.nn.Conv2d
        self.kernel_size = self.layer.kernel_size

        self._input_size: tuple[int, int] | None = input_size
        self.use_bias = use_bias

        self.layer.forward = types.MethodType(self.__make_safe_forward(), self.layer)

    # Information functions
    # TODO: implement activation_gradient ?
    # this function is used to estimate the F.O. improvement of the loss after the
    # extension of the network however this won't work if we do not have only the
    # activation function as the post_layer_function

    @property
    def in_channels(self) -> int:
        """Get the input channels of the layer

        Returns
        -------
        int
            input channels
        """
        return self.layer.in_channels

    @property
    def out_channels(self) -> int:
        """Get the output channels of the layer

        Returns
        -------
        int
            output channels
        """
        return self.layer.out_channels

    @property
    def padding(self) -> tuple[int, int]:
        """Get the layer padding

        Returns
        -------
        tuple[int, int]
            padding
        """
        return self.layer.padding  # type: ignore

    @padding.setter
    def padding(self, value: tuple[int, int]):
        """Set the layer padding

        Parameters
        ----------
        value : tuple[int, int]
            padding
        """
        self.layer.padding = value  # type: ignore

    @property
    def dilation(self) -> tuple[int, int]:
        """Get the layer dilation

        Returns
        -------
        tuple[int, int]
            dilation
        """
        return self.layer.dilation  # type: ignore

    @property
    def stride(self) -> tuple[int, int]:
        """Get the layer stride

        Returns
        -------
        tuple[int, int]
            stride
        """
        return self.layer.stride  # type: ignore

    def __out_dimension(self, dim: int) -> int:
        return (
            int(
                (self.input_size[dim] - self.kernel_size[dim] + 2 * self.padding[dim])
                / self.stride[dim]
            )
            + 1
        )

    @property
    def out_width(self) -> int:
        """Compute the width of the output feature map.

        Returns
        -------
        int
            output feature map width
        """
        return self.__out_dimension(0)

    @property
    def out_height(self) -> int:
        """Compute the height of the output feature map.

        Returns
        -------
        int
            output feature map height
        """
        return self.__out_dimension(1)

    @property
    def input_volume(self) -> int:
        """Calculate total number of elements in the input tensor.

        Returns
        -------
        int
            total number of input elements
        """
        return self.in_channels * self.input_size[0] * self.input_size[1]

    @property
    def output_volume(self) -> int:
        """Compute total number of elements in the output tensor

        Returns
        -------
        int
            total number of output elements
        """
        return self.out_channels * self.out_width * self.out_height

    @property
    def in_features(self) -> int:
        """
        Return the number of input features (fan-in) of this convolutional layer when
        cast as a linear layer.

        Concretely, this integer equals:

            in_channels * kernel_height * kernel_width

        It represents the size of the input vector obtained by unfolding the convolutional
        input (i.e. the 'fan_in' for a flattened convolution). We use the name
        ``in_features`` (instead of ``fan_in``) to remain consistent with the naming
        conventions used in :class:`LinearGrowingModule`.

        Returns
        -------
        int
            number of input features (fan-in)
        """
        return self.in_channels * self.kernel_size[0] * self.kernel_size[1]

    @property
    def out_features(self) -> int:
        """
        Return the number of output features (fan-out) of this convolutional layer when
        cast as a linear layer.

        Concretely, this integer equals:

            out_channels

        Returns
        -------
        int
            number of output features (fan-out)
        """
        return self.out_channels

    @property
    def unfolded_extended_input(self) -> torch.Tensor:
        """
        Return the unfolded input extended with a channel of ones if the bias is used.

        Returns
        -------
        torch.Tensor
            unfolded input extended
        """
        # TODO: maybe we could compute it only once if we use it multiple times
        # (e.g. in S, S_prev, M, M_prev, P...)
        unfolded_input = torch.nn.functional.unfold(
            self.input,
            self.kernel_size,
            padding=self.padding,  # pyright: ignore[reportArgumentType]
            stride=self.stride,
            dilation=self.dilation,
        )
        if self.use_bias:
            return torch.cat(
                (
                    unfolded_input,
                    torch.ones(
                        unfolded_input.shape[0],
                        1,
                        unfolded_input.shape[2],
                        device=self.device,
                    ),
                ),
                dim=1,
            )
        else:
            return unfolded_input

    def number_of_parameters(self) -> int:
        """
        Return the number of parameters of the layer.

        Returns
        -------
        int
            number of parameters
        """
        return (
            self.layer.in_channels
            * self.layer.out_channels
            * self.layer.kernel_size[0]
            * self.layer.kernel_size[1]
            + self.layer.out_channels * self.use_bias
        )

    def __str__(self, verbose: int = 0) -> str:
        if verbose == 0:
            return (
                f"Conv2dGrowingModule({self.name if self.name else ' '})"
                f"(in_channels={self.in_channels}, "
                f"out_channels={self.out_channels}, "
                f"use_bias={self.use_bias})"
            )
        else:
            return super(Conv2dGrowingModule, self).__str__(verbose=verbose)

    def __make_safe_forward(self):
        def _forward(conv_self, x: torch.Tensor) -> torch.Tensor:
            if self.out_channels == 0:
                n = x.shape[0]
                return torch.zeros(
                    n,
                    0,
                    self.out_height,
                    self.out_width,
                    device=self.device,
                    requires_grad=True,
                )
            if self.in_channels == 0:
                n = x.shape[0]
                return torch.zeros(
                    n,
                    self.out_channels,
                    self.out_height,
                    self.out_width,
                    device=self.device,
                    requires_grad=True,
                )
            return torch.nn.Conv2d.forward(conv_self, x)

        return _forward

    # Statistics computation
    def compute_s_update(self) -> tuple[torch.Tensor, int]:
        r"""
        Compute the update of the tensor S.
        With the input tensor B, the update is
        S := (B^c_F)^T B^c_F \in (C d[+1]d[+1], C d[+1]d[+1]).

        Returns
        -------
        torch.Tensor
            update of the tensor S
        int
            number of samples used to compute the update
        """
        assert (
            self.store_input
        ), f"The input must be stored to compute the update of S. (error in {self.name})"
        assert (
            self.input is not None
        ), f"The input must be stored to compute the update of S. (error in {self.name})"
        unfolded_extended_input = self.unfolded_extended_input
        return (
            torch.einsum(
                "iam, ibm -> ab",
                unfolded_extended_input,
                unfolded_extended_input,
            ),
            self.input.shape[0],
        )

    def compute_m_update(
        self, desired_activation: torch.Tensor | None = None
    ) -> tuple[torch.Tensor, int]:
        """
        Compute the update of the tensor M.
        With the input tensor X and dLoss/dA the gradient of the loss
        with respect to the pre-activity:
        M = B[-1]^T dA

        Parameters
        ----------
        desired_activation: torch.Tensor | None
            desired variation direction of the output  of the layer

        Returns
        -------
        torch.Tensor
            update of the tensor M
        int
            number of samples used to compute the update
        """
        if desired_activation is None:
            desired_activation = self.pre_activity.grad
            assert isinstance(desired_activation, torch.Tensor), (
                f"The gradient of the pre-activity must be a torch.Tensor "
                f"(error in {self.name})."
            )
        desired_activation = desired_activation.flatten(start_dim=-2)

        return (
            torch.einsum(
                "iam, icm -> ac", self.unfolded_extended_input, desired_activation
            ),
            self.input.shape[0],
        )

    # Layer edition
    def layer_of_tensor(
        self,
        weight: torch.Tensor,
        bias: torch.Tensor | None = None,
        force_bias: bool = True,
    ) -> torch.nn.Conv2d:
        """
        Create a layer with the same characteristics (excepted the shape)
         with weight as parameter and bias as bias.

        Parameters
        ----------
        weight: torch.Tensor
            weight of the layer
        bias: torch.Tensor | None
            bias of the layer
        force_bias: bool
            if True, the created layer require a bias
            if `self.use_bias` is True

        Returns
        -------
        torch.nn.Conv2d
            layer with the same characteristics
        """
        if force_bias:
            assert self.use_bias is (bias is not None), (
                f"The new layer should have a bias ({bias is not None=}) if and only if "
                f"the main layer bias ({self.use_bias =}) is not None."
            )
        for i in (0, 1):
            assert (
                weight.shape[2 + i] == self.layer.kernel_size[i]
            ), f"{weight.shape[2 + i]=} should be equal to {self.layer.kernel_size[i]=}"

        new_layer = torch.nn.Conv2d(
            weight.shape[1],
            weight.shape[0],
            bias=self.use_bias,
            device=self.device,
            kernel_size=self.kernel_size,  # pyright: ignore[reportArgumentType]
            stride=self.stride,  # pyright: ignore[reportArgumentType]
            padding=self.padding,  # pyright: ignore[reportArgumentType]
            dilation=self.dilation,  # pyright: ignore[reportArgumentType]
        )
        new_layer.weight = torch.nn.Parameter(weight)
        if bias is not None:
            new_layer.bias = torch.nn.Parameter(bias)
        return new_layer

    # FIXME: should we implement .add_parameters

    def layer_in_extension(self, weight: torch.Tensor) -> None:
        """
        Extend the layer with the parameters of layer assuming
        that the input of the layer is extended but not the output.

        Parameters
        ----------
        weight: torch.Tensor
            weight of the extension of shape (out_channels, K, kernel_size[0], kernel_size[1])
        """
        assert (
            weight.shape[0] == self.out_channels
        ), f"{weight.shape[0]=} should be equal to {self.out_channels=}"
        for i in (0, 1):
            assert (
                weight.shape[2 + i] == self.layer.kernel_size[i]
            ), f"{weight.shape[2 + i]=} should be equal to {self.layer.kernel_size[i]=}"

        # TODO: check this is working
        self.layer = self.layer_of_tensor(
            weight=torch.cat((self.weight, weight), dim=1), bias=self.bias
        )

        self._tensor_s = TensorStatistic(
            (
                (self.in_channels + self.use_bias)
                * self.layer.kernel_size[0]
                * self.layer.kernel_size[1],
                (self.in_channels + self.use_bias)
                * self.layer.kernel_size[0]
                * self.layer.kernel_size[1],
            ),
            update_function=self.compute_s_update,
            name=self.tensor_s.name,
        )
        self.tensor_m = TensorStatistic(
            (
                (self.in_channels + self.use_bias)
                * self.layer.kernel_size[0]
                * self.layer.kernel_size[1],
                self.out_channels,
            ),
            update_function=self.compute_m_update,
            name=self.tensor_m.name,
        )

    def layer_out_extension(
        self, weight: torch.Tensor, bias: torch.Tensor | None = None
    ) -> None:
        """
        Extend the layer with the parameters of layer assuming
        that the output of the layer is extended but not the input.

        Parameters
        ----------
        weight: torch.Tensor
            weight of the extension of shape (K, in_features)
        bias: torch.Tensor | None
            bias of the extension of shape (K) if needed
        """
        assert (
            weight.shape[1] == self.in_channels
        ), f"{weight.shape[1]=} should be equal to {self.in_channels=}"
        assert (
            bias is None or bias.shape[0] == weight.shape[0]
        ), f"{bias.shape[0]=} should be equal to {weight.shape[0]=}"

        if self.use_bias:
            assert (
                bias is not None
            ), "The bias of the extension should be provided because the layer has a bias"
            self.layer = self.layer_of_tensor(
                weight=torch.cat((self.weight, weight), dim=0),
                bias=torch.cat((self.layer.bias, bias), dim=0),
            )
        else:
            if bias is not None:
                warn(
                    "The bias of the extension should not be provided "
                    "because the layer has no bias.",
                    UserWarning,
                )
            self.layer = self.layer_of_tensor(
                weight=torch.cat((self.weight, weight), dim=0), bias=None
            )

        self.tensor_m = TensorStatistic(
            (self.in_channels + self.use_bias, self.out_channels),
            update_function=self.compute_m_update,
            name=self.tensor_m.name,
        )

    def update_input_size(
        self,
        input_size: tuple[int, int] | torch.Size | None = None,
        compute_from_previous: bool = False,
        force_update: bool = True,
    ) -> tuple[int, int] | None:
        """
        Update the input size of the layer.

        Either according to the parameter or the input currently stored.

        Parameters
        ----------
        input_size: tuple[int, int] | torch.Size | None
            new input size
        compute_from_previous: bool
            whether to compute the input size from the previous module
            assuming its output size won't be affected by the post-layer function
        force_update: bool
            whether to force the update even if the input size is already set
            (_input_size is not None)

        Returns
        -------
        tuple[int, int] | None
            updated input size if it could be computed, None otherwise
        """
        if input_size is not None:
            new_size = tuple(input_size)
        elif self.store_input and self.input is not None:
            new_size: tuple[int, ...] = tuple(self.input.shape[2:])
        elif not force_update and self._input_size is not None:
            return self._input_size
        elif (
            compute_from_previous
            and self.previous_module
            and (
                prev_input_size := self.previous_module.update_input_size(
                    force_update=False
                )
            )
        ):
            # we get it this way instead of self.previous_module.input_size
            # to avoid errors if the previous module input size can't be computed
            new_size = compute_output_shape_conv(
                prev_input_size, self.previous_module.layer
            )
        else:
            # if we cannot compute it, just return the current value
            return self._input_size

        if self._input_size is not None and new_size != self._input_size:
            warn(
                f"The input size of the layer {self.name} has changed "
                f"from {self._input_size} to {new_size}."
                f"This may lead to errors if the size of the tensor statistics "
                f"and of the mask tensor T are not updated."
            )

        assert (
            len(new_size) == 2
        ), f"The input size should be a tuple of two integers, but got {new_size=}."
        self._input_size = new_size
        return self._input_size

    def update_computation(self) -> None:
        """
        Update the computation of the layer.
        """
        self.update_input_size()
        super(Conv2dGrowingModule, self).update_computation()

    @staticmethod
    def get_fan_in_from_layer(layer: torch.nn.Conv2d) -> int:  # type: ignore
        """
        Get the fan_in (number of input features) from a given layer.

        Parameters
        ----------
        layer: torch.nn.Conv2d
            layer to get the fan_in from

        Returns
        -------
        int
            fan_in of the layer
        """
        assert isinstance(
            layer, torch.nn.Conv2d
        ), f"The layer should be a torch.nn.Conv2d but got {type(layer)}."
        return layer.in_channels * layer.kernel_size[0] * layer.kernel_size[1]

    def create_layer_in_extension(self, extension_size: int) -> None:
        """
        Create the layer input extension of given size.

        Parameters
        ----------
        extension_size: int
            size of the extension to create
        """
        # Create a conv2d layer for input extension
        self.extended_input_layer = torch.nn.Conv2d(
            extension_size,
            self.out_channels,
            kernel_size=self.kernel_size,  # pyright: ignore[reportArgumentType]
            stride=self.stride,  # pyright: ignore[reportArgumentType]
            padding=self.padding,  # pyright: ignore[reportArgumentType]
            dilation=self.dilation,  # pyright: ignore[reportArgumentType]
            bias=self.use_bias,
            device=self.device,
        )

    def create_layer_out_extension(self, extension_size: int) -> None:
        """
        Create the layer output extension of given size.

        Parameters
        ----------
        extension_size: int
            size of the extension to create
        """
        # Create a conv2d layer for output extension
        self.extended_output_layer = torch.nn.Conv2d(
            self.in_channels,
            extension_size,
            kernel_size=self.kernel_size,  # pyright: ignore[reportArgumentType]
            stride=self.stride,  # pyright: ignore[reportArgumentType]
            padding=self.padding,  # pyright: ignore[reportArgumentType]
            dilation=self.dilation,  # pyright: ignore[reportArgumentType]
            bias=self.use_bias,
            device=self.device,
        )


class RestrictedConv2dGrowingModule(Conv2dGrowingModule):
    """
    Conv2dGrowingModule for a Conv2d layer with a growth scheme Conv -> Conv 1x1.
    """

    def __init__(
        self,
        in_channels: int,
        out_channels: int,
        kernel_size: int | tuple[int, int],
        stride: int | tuple[int, int] = 1,
        padding: int | tuple[int, int] = 0,
        dilation: int | tuple[int, int] = 1,
        input_size: tuple[int, int] | None = None,
        # groups: int = 1,
        use_bias: bool = True,
        post_layer_function: torch.nn.Module = torch.nn.Identity(),
        extended_post_layer_function: torch.nn.Module | None = None,
        previous_module: GrowingModule | MergeGrowingModule | None = None,
        next_module: GrowingModule | MergeGrowingModule | None = None,
        allow_growing: bool = False,
        device: torch.device | None = None,
        name: str | None = None,
    ) -> None:
        super(RestrictedConv2dGrowingModule, self).__init__(
            in_channels=in_channels,
            out_channels=out_channels,
            kernel_size=kernel_size,
            stride=stride,
            padding=padding,
            dilation=dilation,
            input_size=input_size,
            use_bias=use_bias,
            post_layer_function=post_layer_function,
            extended_post_layer_function=extended_post_layer_function,
            previous_module=previous_module,
            next_module=next_module,
            allow_growing=allow_growing,
            device=device,
            name=name,
        )
        self.bordering_convolution = None

    def linear_layer_of_tensor(
        self, weight: torch.Tensor, bias: torch.Tensor | None = None
    ) -> torch.nn.Conv2d:
        """
        Create a layer with the same characteristics (excepted the shape)
        with `weight` as parameter for the central weights and bias as bias
        i.e. `weight` are the parameters of 1x1 convolution.

        Parameters
        ----------
        weight: torch.Tensor
            weight of the layer of size (out_channels, in_channels) or
            (out_channels, in_channels, 1, 1)
        bias: torch.Tensor | None
            bias of the layer

        Returns
        -------
        torch.nn.Conv2d
            layer with the same characteristics
        """
        assert self.use_bias is (bias is not None), (
            f"The new layer should have a bias ({bias is not None=}) if and only if "
            f"the main layer bias ({self.use_bias =}) is not None."
        )

        assert weight.dim() in (
            2,
            4,
        ), f"weight should have 2 or 4 dimensions, but got {weight.dim()=}."
        assert weight.dim() == 2 or weight.shape[2:] == (1, 1), (
            f"weight should have 2 dimensions or the last two dimensions "
            f"should be (1, 1), but got {weight.shape=}."
        )

        if weight.dim() == 2:
            weight = weight.unsqueeze(-1).unsqueeze(-1)

        full_weight = torch.zeros(
            weight.shape[0],
            weight.shape[1],
            self.kernel_size[0],
            self.kernel_size[1],
            device=self.device,
        )
        mid = (self.kernel_size[0] // 2, self.kernel_size[1] // 2)
        full_weight[:, :, mid[0] : mid[0] + 1, mid[1] : mid[1] + 1] = weight

        new_layer = torch.nn.Conv2d(
            weight.shape[1],
            weight.shape[0],
            bias=self.use_bias,
            device=self.device,
            kernel_size=self.kernel_size,  # pyright: ignore[reportArgumentType]
            stride=self.stride,  # pyright: ignore[reportArgumentType]
            padding=self.padding,  # pyright: ignore[reportArgumentType]
            dilation=self.dilation,  # pyright: ignore[reportArgumentType]
        )
        new_layer.weight = torch.nn.Parameter(full_weight)
        if self.use_bias:
            new_layer.bias = torch.nn.Parameter(bias)
        return new_layer

    @property
    def bordered_unfolded_extended_prev_input(self) -> torch.Tensor:
        """
        Return the unfolded input extended with a channel of ones if the bias is used of
        the previous layer and with border effect of the current layer already applied.
        """
        if self.previous_module is None:
            raise ValueError(
                f"Cannot compute the bordered unfolded input without a previous "
                f"module for {self.name}."
            )
        if self.bordering_convolution is None:
            if isinstance(self.previous_module, Conv2dGrowingModule):
                self.bordering_convolution = create_bordering_effect_convolution(
                    self.previous_module.in_channels
                    * self.previous_module.kernel_size[0]
                    * self.previous_module.kernel_size[1]
                    + self.previous_module.use_bias,
                    convolution=self.layer,
                )
            elif isinstance(self.previous_module, Conv2dMergeGrowingModule):
                raise NotImplementedError
            else:
                raise NotImplementedError
        input_size = self.update_input_size(compute_from_previous=True)
        assert input_size is not None, (
            f"The input size should be known to compute the bordered unfolded "
            f"input for {self.name}."
        )
        return apply_border_effect_on_unfolded(
            unfolded_tensor=self.previous_module.unfolded_extended_input,
            original_size=input_size,
            border_effect_conv=self.layer,
            identity_conv=self.bordering_convolution,
        )

    def compute_m_prev_update(
        self, desired_activation: torch.Tensor | None = None
    ) -> tuple[torch.Tensor, int]:
        """
        Compute the update of the tensor M_{-2} := B[-2] <x> dA.
        Precisely: M_{-2}(bca) = Bt[-2](ixab) dA(icx)
        where Bt[-2] is the masked unfolded input of the previous layer.

        Parameters
        ----------
        desired_activation: torch.Tensor | None
            desired variation direction of the output  of the layer

        Returns
        -------
        torch.Tensor
            update of the tensor M_{-2}
        int
            number of samples used to compute the update

        Raises
        ------
        ValueError
            if there is no previous module
        NotImplementedError
            if the previous module is not of type Conv2dGrowingModule
        """
        if desired_activation is None:
            desired_activation = self.pre_activity.grad
            assert isinstance(desired_activation, torch.Tensor), (
                f"The gradient of the pre-activity must be a torch.Tensor "
                f"(error in {self.name})."
            )
        desired_activation = desired_activation.flatten(start_dim=-2)

        if self.previous_module is None:
            raise ValueError(
                f"No previous module for {self.name}. Thus M_{-2} is not defined."
            )
        elif isinstance(self.previous_module, LinearGrowingModule):
            raise NotImplementedError("TODO: implement M_prev for LinearGrowingModule")
        elif isinstance(self.previous_module, LinearMergeGrowingModule):
            raise NotImplementedError(
                "TODO: implement M_prev for LinearMergeGrowingModule"
            )
        elif isinstance(self.previous_module, Conv2dGrowingModule):
            unfolded_extended_input = self.bordered_unfolded_extended_prev_input
            assert unfolded_extended_input.shape[0] == desired_activation.shape[0], (
                f"The number of samples is incoherent: "
                f"{unfolded_extended_input.shape[0]=} "
                f"and {desired_activation.shape[0]=} should be equal."
            )
            assert unfolded_extended_input.shape[2] == desired_activation.shape[2], (
                f"The number of features is incoherent: "
                f"{unfolded_extended_input.shape[2]=} "
                f"and {desired_activation.shape[2]=} should be equal."
            )
            return (
                torch.einsum(
                    "iax, icx -> ac",
                    unfolded_extended_input,
                    desired_activation,
                ),
                desired_activation.shape[0],
            )
        elif isinstance(self.previous_module, Conv2dMergeGrowingModule):
            raise NotImplementedError("TODO: implement this")
        else:
            raise NotImplementedError(
                f"The computation of M_{-2} is not implemented yet "
                f"for {type(self.previous_module)} as previous module."
            )

    def compute_cross_covariance_update(self) -> tuple[torch.Tensor, int]:
        """
        Compute the update of the tensor P := B[-2] <x> B[-1].
        Precisely: P(ab) = Bc[-2](iax) Bc[-1](ibx)
        where Bc[-2] is the unfolded input of the previous layer
        and Bc[-1] is the unfolded input of the current layer.

        Returns
        -------
        torch.Tensor
            update of the tensor P
        int
            number of samples used to compute the update

        Raises
        ------
        ValueError
            if there is no previous module
        NotImplementedError
            if the previous module is not of type Conv2dGrowingModule
        """
        if self.previous_module is None:
            raise ValueError(
                f"No previous module for {self.name}. Thus the cross covariance is "
                f"not defined."
            )
        elif isinstance(self.previous_module, LinearGrowingModule):
            raise NotImplementedError("TODO: implement cross cov for LinearGrowingModule")
        elif isinstance(self.previous_module, LinearMergeGrowingModule):
            raise NotImplementedError(
                "TODO: implement cross cov for LinearMergeGrowingModule"
            )
        elif isinstance(self.previous_module, Conv2dGrowingModule):
            return (
                torch.einsum(
                    "iax, ibx -> ab",
                    self.bordered_unfolded_extended_prev_input,
                    self.unfolded_extended_input,
                ),
                self.input.shape[0],
            )
        elif isinstance(self.previous_module, Conv2dMergeGrowingModule):
            raise NotImplementedError("TODO: implement this")
        else:
            raise NotImplementedError(
                f"The computation of P is not implemented yet "
                f"for {type(self.previous_module)} as previous module."
            )

    @property
    def tensor_n(self) -> torch.Tensor:
        """
        Compute the tensor N for the layer with the current M_-2, C and optimal delta.

        Returns
        -------
        torch.Tensor
            N
        """
        assert (
            self.tensor_m_prev() is not None
        ), f"The tensor M_{-2} should be computed before the tensor N for {self.name}."
        assert self.cross_covariance() is not None, (
            f"The cross covariance should be computed before the "
            f"tensor N for {self.name}."
        )
        assert isinstance(self.cross_covariance(), torch.Tensor), (
            f"The cross covariance should be a tensor for {self.name}, is "
            f"{type(self.cross_covariance())}."
        )
        assert (
            self.cross_covariance().shape[1]
            == self.in_channels * self.kernel_size[0] * self.kernel_size[1]
            + self.use_bias
        ), (
            f"The cross covariance should have shape "
            f"(..., {self.in_channels * self.kernel_size[0] * self.kernel_size[1] + self.use_bias})"
            f" but got {self.cross_covariance().shape}."
        )
        assert (
            self.delta_raw is not None
        ), f"The optimal delta should be computed before the tensor N for {self.name}."
        assert isinstance(self.delta_raw, torch.Tensor), (
            f"The optimal delta should be a tensor for {self.name}, "
            f"is {type(self.delta_raw)}."
        )
        _expected_delta_shape_1 = (
            self.in_channels * self.kernel_size[0] * self.kernel_size[1] + self.use_bias
        )
        assert self.delta_raw.shape[1] == _expected_delta_shape_1, (
            f"Expected delta_raw.shape[1] == "
            f"{_expected_delta_shape_1}, but got {self.delta_raw.shape[1]} "
            f"(full shape: {self.delta_raw.shape})."
        )
        assert self.delta_raw.shape[0] == self.out_channels, (
            f"Expected delta_raw.shape[0] == {self.out_channels}, "
            f"but got {self.delta_raw.shape[0]}."
        )
        return -self.tensor_m_prev() + torch.einsum(
            "ab, cb -> ac", self.cross_covariance(), self.delta_raw
        )

    def compute_optimal_added_parameters(
        self,
        numerical_threshold: float = 1e-15,
        statistical_threshold: float = 1e-3,
        maximum_added_neurons: int | None = None,
        update_previous: bool = True,
        dtype: torch.dtype = torch.float32,
        use_projected_gradient: bool = True,
    ) -> tuple[torch.Tensor, torch.Tensor | None, torch.Tensor, torch.Tensor]:
        """
        Compute the optimal added parameters to extend the input layer.

        Parameters
        ----------
        numerical_threshold: float
            threshold to consider an eigenvalue as zero in the square root of the
            inverse of S
        statistical_threshold: float
            threshold to consider an eigenvalue as zero in the SVD of S{-1/2} N
        maximum_added_neurons: int | None
            maximum number of added neurons, if None all significant neurons are kept
        update_previous: bool
            whether to change the previous layer extended_output_layer
        dtype: torch.dtype
            dtype for S and N during the computation
        use_projected_gradient: bool
            whereas to use the projected gradient ie `tensor_n` or the raw `tensor_m`

        Returns
        -------
        tuple[torch.Tensor, torch.Tensor | None, torch.Tensor, torch.Tensor]
            optimal added weights (alpha weights, alpha bias, omega) and
            eigenvalues lambda

        Raises
        ------
        NotImplementedError
            if the previous module is not of type Conv2dGrowingModule
        """
        alpha, omega, self.eigenvalues_extension = self._auxiliary_compute_alpha_omega(
            numerical_threshold=numerical_threshold,
            statistical_threshold=statistical_threshold,
            maximum_added_neurons=maximum_added_neurons,
            dtype=dtype,
            use_projected_gradient=use_projected_gradient,
        )

        k = self.eigenvalues_extension.shape[0]
        assert alpha.shape[0] == omega.shape[1] == k, (
            f"alpha and omega should have the same number of added neurons {k}."
            f"but got {alpha.shape} and {omega.shape}."
        )
        assert (
            omega.shape[0] == self.out_channels
        ), "omega should have the same number of output features as the layer."

        if self.previous_module.use_bias:
            alpha_weight = alpha[:, :-1]
            alpha_bias = alpha[:, -1]
        else:
            alpha_weight = alpha
            alpha_bias = None

        if isinstance(self.previous_module, LinearGrowingModule):
            raise NotImplementedError("TODO: should we implement Lin -> Conv")
        elif isinstance(self.previous_module, Conv2dGrowingModule):
            alpha_weight = alpha_weight.reshape(
                k,
                self.previous_module.in_channels,
                self.previous_module.kernel_size[0],
                self.previous_module.kernel_size[1],
            )
        elif isinstance(self.previous_module, Conv2dMergeGrowingModule):
            raise NotImplementedError("TODO: implement this: Conv Add -> Conv")
        elif isinstance(self.previous_module, LinearMergeGrowingModule):
            raise NotImplementedError("TODO: should we implement Lin Add -> Conv")
        else:
            raise NotImplementedError

        assert omega.shape == (
            self.out_channels,
            k,
        ), (
            f"omega should have shape ({k}, {self.out_channels}, {self.kernel_size[0]}, "
            f"{self.kernel_size[1]}) but got {omega.shape}."
        )
        assert (
            alpha.shape[0] == k
        ), f"alpha should have shape ({k}, ...) but got {alpha.shape}."

        self.extended_input_layer = self.linear_layer_of_tensor(
            omega,
            bias=(
                torch.zeros(self.out_channels, device=self.device)
                if self.use_bias
                else None
            ),
        )

        if update_previous:
            if isinstance(
                self.previous_module, LinearGrowingModule | Conv2dGrowingModule
            ):
                self.previous_module.extended_output_layer = (
                    self.previous_module.layer_of_tensor(alpha_weight, alpha_bias)
                )
            elif isinstance(
                self.previous_module,
                LinearMergeGrowingModule | Conv2dMergeGrowingModule,
            ):
                raise NotImplementedError("TODO: implement this")
            else:
                raise NotImplementedError(
                    f"The computation of the optimal added parameters is not implemented "
                    f"yet for {type(self.previous_module)} as previous module."
                )

        return alpha_weight, alpha_bias, omega, self.eigenvalues_extension


class FullConv2dGrowingModule(Conv2dGrowingModule):
    """Conv2dGrowingModule for a Conv2d layer with a growth scheme Conv -> Conv

    Parameters
    ----------
    in_channels : int
    out_channels : int
    kernel_size : int | tuple[int, int]
    stride : int | tuple[int, int], optional
        by default 1
    padding : int | tuple[int, int], optional
        by default 0
    dilation : int | tuple[int, int], optional
        by default 1
    input_size : tuple[int, int] | None, optional
        the expected shape of the input excluding batch size and channels, by default None
    use_bias : bool, optional
        use bias, by default True
    post_layer_function : torch.nn.Module, optional
        activation function, by default torch.nn.Identity()
    extended_post_layer_function : torch.nn.Module | None, optional
        extended activation function, by default None
    previous_module : GrowingModule | MergeGrowingModule | None, optional
        the preceding growing module, by default None
    next_module : GrowingModule | MergeGrowingModule | None, optional
        the succeeding growing module, by default None
    allow_growing : bool, optional
        allow growth of this module, by default False
    device : torch.device | None, optional
        default device, by default None
    name : str | None, optional
        name of the module, by default None
    """

    def __init__(
        self,
        in_channels: int,
        out_channels: int,
        kernel_size: int | tuple[int, int],
        stride: int | tuple[int, int] = 1,
        padding: int | tuple[int, int] = 0,
        dilation: int | tuple[int, int] = 1,
        input_size: tuple[int, int] | None = None,
        # groups: int = 1,
        use_bias: bool = True,
        post_layer_function: torch.nn.Module = torch.nn.Identity(),
        extended_post_layer_function: torch.nn.Module | None = None,
        previous_module: GrowingModule | MergeGrowingModule | None = None,
        next_module: GrowingModule | MergeGrowingModule | None = None,
        allow_growing: bool = False,
        device: torch.device | None = None,
        name: str | None = None,
    ) -> None:
        super(FullConv2dGrowingModule, self).__init__(
            in_channels=in_channels,
            out_channels=out_channels,
            kernel_size=kernel_size,
            stride=stride,
            padding=padding,
            dilation=dilation,
            input_size=input_size,
            use_bias=use_bias,
            post_layer_function=post_layer_function,
            extended_post_layer_function=extended_post_layer_function,
            previous_module=previous_module,
            next_module=next_module,
            allow_growing=allow_growing,
            device=device,
            name=name,
        )
        self._mask_tensor_t: torch.Tensor | None = None
        self._tensor_s_growth = TensorStatistic(
            None,
            update_function=self.compute_s_growth_update,
            device=self.device,
            name=f"S_growth({name})",
        )

    @property
    def mask_tensor_t(self) -> torch.Tensor:
        """
        Compute the tensor T for the layer.

        Returns
        -------
        torch.Tensor
            mask tensor T
        """
        self.layer: torch.nn.Conv2d  # CHECK: why do we need to specify the type here?
        if self._mask_tensor_t is None:
            self._mask_tensor_t = compute_mask_tensor_t(self.input_size, self.layer).to(
                self.device
            )
        return self._mask_tensor_t

    @property
    def masked_unfolded_prev_input(self) -> torch.Tensor:
        """
        Return the previous masked unfolded activation.

        Returns
        -------
        torch.Tensor
            previous masked unfolded activation

        Raises
        ------
        ValueError
            if there is no previous module
        NotImplementedError
            if the previous module is not of type Conv2dGrowingModule
        """
        if self.previous_module is None:
            raise ValueError(
                f"No previous module for {self.name}."
                "Therefore the previous masked unfolded activation is not defined."
            )
        elif isinstance(self.previous_module, Conv2dGrowingModule):
            return torch.einsum(
                "ial, jel -> ijea",
                self.previous_module.unfolded_extended_input,
                self.mask_tensor_t,
            )
        elif isinstance(self.previous_module, Conv2dMergeGrowingModule):
            raise NotImplementedError("TODO: implement this")
        else:
            raise NotImplementedError(
                f"The computation of the previous masked unfolded activation is not "
                f"implemented yet for {type(self.previous_module)} as previous module."
            )

    def compute_m_prev_update(
        self, desired_activation: torch.Tensor | None = None
    ) -> tuple[torch.Tensor, int]:
        """
        Compute the update of the tensor M_{-2} := B[-2] <x> dA.
        Precisely: M_{-2}(bca) = Bt[-2](ixab) dA(icx)
        where Bt[-2] is the masked unfolded input of the previous layer.

        Parameters
        ----------
        desired_activation: torch.Tensor | None
            desired variation direction of the output  of the layer

        Returns
        -------
        torch.Tensor
            update of the tensor M_{-2}
        int
            number of samples used to compute the update

        Raises
        ------
        ValueError
            if there is no previous module
        NotImplementedError
            if the previous module is not of type Conv2dGrowingModule
        """
        if desired_activation is None:
            desired_activation = self.pre_activity.grad
            assert isinstance(desired_activation, torch.Tensor), (
                f"The gradient of the pre-activity must be a torch.Tensor "
                f"(error in {self.name})."
            )
        desired_activation = desired_activation.flatten(start_dim=-2)

        if self.previous_module is None:
            raise ValueError(
                f"No previous module for {self.name}. Thus M_{-2} is not defined."
            )
        elif isinstance(self.previous_module, LinearGrowingModule):
            raise NotImplementedError("TODO: implement M_prev for LinearGrowingModule")
        elif isinstance(self.previous_module, LinearMergeGrowingModule):
            raise NotImplementedError(
                "TODO: implement M_prev for LinearMergeGrowingModule"
            )
        elif isinstance(self.previous_module, Conv2dGrowingModule):
            return (
                torch.einsum(
                    "ixab, icx -> bca",
                    self.masked_unfolded_prev_input,
                    desired_activation,
                ).flatten(start_dim=-2),
                desired_activation.shape[0],
            )
        elif isinstance(self.previous_module, Conv2dMergeGrowingModule):
            raise NotImplementedError("TODO: implement this")
        else:
            raise NotImplementedError(
                f"The computation of M_{-2} is not implemented yet "
                f"for {type(self.previous_module)} as previous module."
            )

    def compute_s_growth_update(self) -> tuple[torch.Tensor, int]:
        r"""
        Compute the update of the tensor S_growth.
        With the input tensor B, the update is
        S_growth := (Bt)^T Bt \in (C dd, C dd).

        Returns
        -------
        torch.Tensor
            update of the tensor S_growth
        int
            number of samples used to compute the update
        """
        return (
            torch.einsum(
                "ijea, ijeb -> ab",
                self.masked_unfolded_prev_input,
                self.masked_unfolded_prev_input,
            ),
            self.masked_unfolded_prev_input.shape[0],
        )

    def compute_cross_covariance_update(self) -> tuple[torch.Tensor, int]:
        """
        Compute the update of the tensor P := B[-2] <x> B[-1].
        Precisely: P(abe) = Bt[-2](ixab) Bc[-1](iex)
        where Bt[-2] is the masked unfolded input of the previous layer
        and Bc[-1] is the unfolded input of the current layer.

        Returns
        -------
        torch.Tensor
            update of the tensor P
        int
            number of samples used to compute the update

        Raises
        ------
        ValueError
            if there is no previous module
        NotImplementedError
            if the previous module is not of type Conv2dGrowingModule
        """
        if self.previous_module is None:
            raise ValueError(
                f"No previous module for {self.name}. Thus the cross covariance"
                f" is not defined."
            )
        elif isinstance(self.previous_module, LinearGrowingModule):
            raise NotImplementedError("TODO: implement cross cov for LinearGrowingModule")
        elif isinstance(self.previous_module, LinearMergeGrowingModule):
            raise NotImplementedError(
                "TODO: implement cross cov for LinearMergeGrowingModule"
            )
        elif isinstance(self.previous_module, Conv2dGrowingModule):
            return (
                torch.einsum(
                    "ixab, iex -> abe",
                    self.masked_unfolded_prev_input,
                    self.unfolded_extended_input,
                ),
                self.input.shape[0],
            )
        elif isinstance(self.previous_module, Conv2dMergeGrowingModule):
            raise NotImplementedError("TODO: implement this")
        else:
            raise NotImplementedError(
                f"The computation of P is not implemented yet "
                f"for {type(self.previous_module)} as previous module."
            )

    @property
    def tensor_s_growth(self) -> TensorStatistic:
        """
        Override `tensor_s_growth` to redirect to `self._tensor_s_growth` instead
        of `self.previous_module.tensor_s`.
        """
        return self._tensor_s_growth

    @property
    def tensor_n(self) -> torch.Tensor:
        """
        Compute the tensor N for the layer with the current M_-2, C and optimal delta.

        Returns
        -------
        torch.Tensor
            N
        """
        assert (
            self.tensor_m_prev() is not None
        ), f"The tensor M_{-2} should be computed before the tensor N for {self.name}."
        assert self.cross_covariance() is not None, (
            f"The cross covariance should be computed before "
            f"the tensor N for {self.name}."
        )
        assert (
            self.delta_raw is not None
        ), f"The optimal delta should be computed before the tensor N for {self.name}."
        return -self.tensor_m_prev() + torch.einsum(
            "abe, ce -> bca", self.cross_covariance(), self.delta_raw
        ).flatten(start_dim=-2)

    def compute_optimal_added_parameters(
        self,
        numerical_threshold: float = 1e-15,
        statistical_threshold: float = 1e-3,
        maximum_added_neurons: int | None = None,
        update_previous: bool = True,
        dtype: torch.dtype = torch.float32,
        use_projected_gradient: bool = True,
    ) -> tuple[torch.Tensor, torch.Tensor | None, torch.Tensor, torch.Tensor]:
        """
        Compute the optimal added parameters to extend the input layer.

        Parameters
        ----------
        numerical_threshold: float
            threshold to consider an eigenvalue as zero in the square root of
            the inverse of S
        statistical_threshold: float
            threshold to consider an eigenvalue as zero in the SVD of S{-1/2} N
        maximum_added_neurons: int | None
            maximum number of added neurons, if None all significant neurons are kept
        update_previous: bool
            whether to change the previous layer extended_output_layer
        dtype: torch.dtype
            dtype for S and N during the computation
        use_projected_gradient: bool
            whereas to use the projected gradient ie `tensor_n` or the raw `tensor_m`

        Returns
        -------
        tuple[torch.Tensor, torch.Tensor | None, torch.Tensor, torch.Tensor]
            optimal added weights (alpha weights, alpha bias, omega) and
            eigenvalues lambda

        Raises
        ------
        NotImplementedError
            if the previous module is not of type Conv2dGrowingModule
        """
        alpha, omega, self.eigenvalues_extension = self._auxiliary_compute_alpha_omega(
            numerical_threshold=numerical_threshold,
            statistical_threshold=statistical_threshold,
            maximum_added_neurons=maximum_added_neurons,
            dtype=dtype,
            use_projected_gradient=use_projected_gradient,
        )

        k = self.eigenvalues_extension.shape[0]
        assert alpha.shape[0] == omega.shape[1] == k, (
            f"alpha and omega should have the same number of added neurons {k}."
            f"but got {alpha.shape} and {omega.shape}."
        )
        assert (
            omega.shape[0]
            == self.out_channels * self.kernel_size[0] * self.kernel_size[1]
        ), "omega should have the same number of output features as the layer."

        if self.previous_module.use_bias:
            alpha_weight = alpha[:, :-1]
            alpha_bias = alpha[:, -1]
        else:
            alpha_weight = alpha
            alpha_bias = None

        if isinstance(self.previous_module, LinearGrowingModule):
            raise NotImplementedError("TODO: should we implement Lin -> Conv")
        elif isinstance(self.previous_module, Conv2dGrowingModule):
            alpha_weight = alpha_weight.reshape(
                k,
                self.previous_module.in_channels,
                self.previous_module.kernel_size[0],
                self.previous_module.kernel_size[1],
            )
        elif isinstance(self.previous_module, Conv2dMergeGrowingModule):
            raise NotImplementedError("TODO: implement this: Conv Add -> Conv")
        elif isinstance(self.previous_module, LinearMergeGrowingModule):
            raise NotImplementedError("TODO: should we implement Lin Add -> Conv")
        else:
            raise NotImplementedError

        omega = omega.reshape(
            self.out_channels, self.kernel_size[0], self.kernel_size[1], k
        ).permute(0, 3, 1, 2)

        assert omega.shape == (
            self.out_channels,
            k,
            self.kernel_size[0],
            self.kernel_size[1],
        ), (
            f"omega should have shape ({k}, {self.out_channels}, {self.kernel_size[0]}, "
            f"{self.kernel_size[1]}) but got {omega.shape}."
        )
        assert (
            alpha.shape[0] == k
        ), f"alpha should have shape ({k}, ...) but got {alpha.shape}."

        self.extended_input_layer = self.layer_of_tensor(
            omega,
            bias=(
                torch.zeros(self.out_channels, device=self.device)
                if self.use_bias
                else None
            ),
        )

        if update_previous:
            if isinstance(
                self.previous_module, LinearGrowingModule | Conv2dGrowingModule
            ):
                self.previous_module.extended_output_layer = (
                    self.previous_module.layer_of_tensor(alpha_weight, alpha_bias)
                )
            elif isinstance(
                self.previous_module,
                LinearMergeGrowingModule | Conv2dMergeGrowingModule,
            ):
                raise NotImplementedError("TODO: implement this")
            else:
                raise NotImplementedError(
                    f"The computation of the optimal added parameters is not implemented "
                    f"yet for {type(self.previous_module)} as previous module."
                )

        return alpha_weight, alpha_bias, omega, self.eigenvalues_extension<|MERGE_RESOLUTION|>--- conflicted
+++ resolved
@@ -108,7 +108,6 @@
 
     @property
     def output_volume(self) -> int:
-<<<<<<< HEAD
         """Get the expected output volume.
         For merge modules it reduces to the input volume
 
@@ -117,14 +116,12 @@
         int
             output volume
         """
-=======
         if self.input_size is not None:
             with torch.no_grad():
                 x = torch.zeros(1, self.in_channels, *self.input_size, device=self.device)
                 x = self.post_merge_function(x)
                 x = self.reshape_function(x)
                 return prod(x.shape)
->>>>>>> d7b0f986
         return self.input_volume
 
     @property
