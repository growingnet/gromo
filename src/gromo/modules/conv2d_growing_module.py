--- conflicted
+++ resolved
@@ -711,7 +711,14 @@
     # activation function as the post_layer_function
 
     @property
-<<<<<<< HEAD
+    def in_channels(self):
+        return self.layer.in_channels
+
+    @property
+    def out_channels(self):
+        return self.layer.out_channels
+
+    @property
     def padding(self) -> tuple[int, int]:
         """Get the layer padding
 
@@ -721,18 +728,6 @@
             padding
         """
         return self.layer.padding  # type: ignore
-=======
-    def in_channels(self):
-        return self.layer.in_channels
-
-    @property
-    def out_channels(self):
-        return self.layer.out_channels
-
-    @property
-    def padding(self):
-        return self.layer.padding
->>>>>>> da47a74c
 
     @padding.setter
     def padding(self, value: tuple[int, int]):
