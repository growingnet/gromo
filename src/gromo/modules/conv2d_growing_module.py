import types
from warnings import warn

import torch

from gromo.modules.growing_module import GrowingModule, MergeGrowingModule
from gromo.modules.linear_growing_module import (
    LinearGrowingModule,
    LinearMergeGrowingModule,
)
from gromo.utils.tensor_statistic import TensorStatistic
from gromo.utils.tools import (
    apply_border_effect_on_unfolded,
    compute_mask_tensor_t,
    compute_output_shape_conv,
    create_bordering_effect_convolution,
)


class Conv2dMergeGrowingModule(MergeGrowingModule):
    def __init__(
        self,
        in_channels: int,
        input_size: int | tuple[int, int],
        next_kernel_size: int | tuple[int, int],
        post_merge_function: torch.nn.Module = torch.nn.Identity(),
        previous_modules: list[GrowingModule | MergeGrowingModule] | None = None,
        next_modules: list[GrowingModule | MergeGrowingModule] | None = None,
        allow_growing: bool = False,
        input_volume: int | None = None,
        device: torch.device | None = None,
        name: str | None = None,
    ) -> None:
        self.use_bias = True
        self.in_channels: int = in_channels
        self._input_volume = input_volume
        if isinstance(input_size, int):
            input_size = (input_size, input_size)
        self.input_size = input_size
        if isinstance(next_kernel_size, int):
            next_kernel_size = (next_kernel_size, next_kernel_size)
        self.kernel_size: tuple[int, int] = next_kernel_size
        super(Conv2dMergeGrowingModule, self).__init__(
            post_merge_function=post_merge_function,
            previous_modules=previous_modules,
            next_modules=next_modules,
            allow_growing=allow_growing,
            tensor_s_shape=(
                in_channels * next_kernel_size[0] * next_kernel_size[1] + self.use_bias,
                in_channels * next_kernel_size[0] * next_kernel_size[1] + self.use_bias,
            ),
            device=device,
            name=name,
        )

    @property
    def input_volume(self) -> int:
        if self._input_volume is not None:
            return self._input_volume
        if len(self.previous_modules) <= 0:
            warn(
                f"Cannot derive the number of features of Conv2dMergeGrowingModule without setting at least one previous module"
            )
            return -1
        return self.previous_modules[0].output_volume

    @property
    def output_volume(self) -> int:
        return self.input_volume

    @property
    def out_channels(self) -> int:
        return self.in_channels

    @property
    def in_features(self) -> int:
<<<<<<< HEAD
        warn(f"Using property in_features in {self}")
        return self.in_channels

    @property
    def out_features(self) -> int:
        return self.input_volume
=======
        return self.in_channels
>>>>>>> 53463568

    @property
    def out_features(self) -> int:
        return self.in_channels

    @property
    def output_size(self) -> tuple[int, int]:
        return self.input_size  # TODO: check for exceptions!

    @property
    def padding(self) -> tuple[int, int]:
        if len(self.next_modules) <= 0:
            warn(
                f"Cannot derive the padding of Conv2dMergeGrowingModule without setting at least one next module"
            )
            return (0, 0)
        elif isinstance(self.next_modules[0], Conv2dGrowingModule):
            return self.next_modules[0].layer.padding
        elif isinstance(
            self.next_modules[0], (LinearGrowingModule, LinearMergeGrowingModule)
        ):
            return (0, 0)
        else:
            raise NotImplementedError

    @property
    def stride(self) -> tuple[int, int]:
        if len(self.next_modules) <= 0:
            warn(
                f"Cannot derive the stride of Conv2dMergeGrowingModule without setting at least one next module"
            )
            return (1, 1)
        elif isinstance(self.next_modules[0], Conv2dGrowingModule):
            return self.next_modules[0].layer.stride
        elif isinstance(
            self.next_modules[0], (LinearGrowingModule, LinearMergeGrowingModule)
        ):
            return (1, 1)
        else:
            raise NotImplementedError

    @property
    def dilation(self) -> tuple[int, int]:
        if len(self.next_modules) <= 0:
            warn(
                f"Cannot derive the dilation of Conv2dMergeGrowingModule without setting at least one next module"
            )
            return (1, 1)
        elif isinstance(self.next_modules[0], Conv2dGrowingModule):
            return self.next_modules[0].layer.dilation
        elif isinstance(
            self.next_modules[0], (LinearGrowingModule, LinearMergeGrowingModule)
        ):
            return (1, 1)
        else:
            raise NotImplementedError

    @property
    def unfolded_extended_activity(self) -> torch.Tensor:
        """
        Return the unfolded activity extended with a channel of ones if the bias is used.
        Shape := (batch_size, D, L) where
        D = in_channels * kernel_size[0] * kernel_size[1] [+1 if bias]
        L = number of output spatial locations (e.g., H x W)

        Returns
        -------
        torch.Tensor
            unfolded activity extended
        """
        unfolded_activity = torch.nn.functional.unfold(
            self.activity,
            self.kernel_size,
            padding=self.padding,
            stride=self.stride,
            dilation=self.dilation,
        )
        if self.use_bias:
            return torch.cat(
                (
                    unfolded_activity,
                    torch.ones(
                        unfolded_activity.shape[0],
                        1,
                        unfolded_activity.shape[2],
                        device=self.device,
                    ),
                ),
                dim=1,
            )
        else:
            return unfolded_activity

    def set_next_modules(
        self, next_modules: list[GrowingModule | MergeGrowingModule]
    ) -> None:
        if self.tensor_s is not None and self.tensor_s.samples > 0:
            warn(
                f"You are setting the next modules of {self.name} with a non-empty tensor S."
            )
        self.next_modules = next_modules if next_modules else []

        # Assertions: all next modules must be either Conv2d or Linear growing modules.
        # For Conv2d modules, kernel sizes must match.
        next_list = next_modules if next_modules else []

        # Check that all modules are allowed types
        assert all(
            isinstance(
                m, (Conv2dGrowingModule, LinearGrowingModule, LinearMergeGrowingModule)
            )
            for m in next_list
        ), f"All next modules must be instances of Conv2dGrowingModule, LinearGrowingModule or LinearMergeGrowingModule (error in {self.name})."

        # For Conv2d modules, check kernel size compatibility
        for module in next_list:
            if isinstance(module, Conv2dGrowingModule):
                assert tuple(module.kernel_size) == tuple(
                    self.kernel_size
                ), f"Kernel size of next Conv2d modules {module.kernel_size} must match this module's kernel_size {self.kernel_size} (error in {self.name})."

        self.next_modules = next_list
        for module in self.next_modules:
            if isinstance(module, (Conv2dGrowingModule, Conv2dMergeGrowingModule)):
                assert (
                    module.in_channels == self.out_channels
                ), f"Next module input channels {module.in_channels} should match {self.out_channels=}"
                # assert module.input_volume == self.output_volume, f"Next module input volume {module.input_volume} should match {self.output_volume=}"
                module.input_size = self.output_size
            elif isinstance(module, (LinearGrowingModule, LinearMergeGrowingModule)):
                assert (
                    module.in_features == self.output_volume
                ), f"Next module input features {module.in_features} should match {self.output_volume=}"
            else:
                raise NotImplementedError(
                    "The next modules must be either Linear or Convolution."
                )

    def set_previous_modules(
        self, previous_modules: list[MergeGrowingModule | GrowingModule]
    ) -> None:
        if self.previous_tensor_s is not None and self.previous_tensor_s.samples > 0:
            warn(
                f"You are setting the previous modules of {self.name} with a non-empty previous tensor S."
            )
        if self.previous_tensor_m is not None and self.previous_tensor_m.samples > 0:
            warn(
                f"You are setting the previous modules of {self.name} with a non-empty previous tensor M."
            )

        self.previous_modules = previous_modules if previous_modules else []

        # Assertions: all previous modules must be Conv2dGrowingModule (not merge modules)
        # and all must share the same kernel_size (and match this module's kernel_size).
        prev_list = previous_modules if previous_modules else []

        # First check type compatibility - should raise TypeError for incompatible types
        for module in prev_list:
            if not isinstance(module, Conv2dGrowingModule):
                raise TypeError("The previous modules must be Conv2dGrowingModule.")

        # Then check kernel size constraints for all Conv2d modules
        # if len(prev_list) > 0:
        # first_ks = tuple(prev_list[0].kernel_size)
        # assert all(
        #     tuple(m.kernel_size) == first_ks for m in prev_list
        # ), f"All previous modules must have the same kernel_size (error in {self.name}). Got {[m.kernel_size for m in prev_list]}"
        # assert (
        #     tuple(self.kernel_size) == first_ks
        # ), f"Kernel size of previous modules {first_ks} must match this module's kernel_size {self.kernel_size} (error in {self.name})."
        self.previous_modules = prev_list
        self.total_in_features = 0
        for module in self.previous_modules:
            if (
                isinstance(module, (Conv2dGrowingModule, Conv2dMergeGrowingModule))
                and module.out_channels != self.in_channels
            ):
                raise ValueError(
                    "The input channels must match the output channels of the previous modules."
                )
            if module.output_volume != self.input_volume:
                raise ValueError(
                    f"The output volume of the previous modules {module.output_volume} should match the input volume {self.input_volume=}."
                )
            self.total_in_features += module.in_features + module.use_bias
        if self.total_in_features > 0:
            if self.input_size is None:
                self.input_size = (
                    self.previous_modules[0].out_width,
                    self.previous_modules[0].out_height,
                )
            self.previous_tensor_s = TensorStatistic(
                (
                    self.total_in_features,
                    self.total_in_features,
                ),
                device=self.device,
                name=f"S[-1]({self.name})",
                update_function=self.compute_previous_s_update,
            )
            self.previous_tensor_m = TensorStatistic(
                (self.total_in_features, self.in_channels),
                device=self.device,
                name=f"M[-1]({self.name})",
                update_function=self.compute_previous_m_update,
            )
        else:
            self.previous_tensor_s = None
            self.previous_tensor_m = None

    def construct_full_activity(self) -> torch.Tensor:
        """Construct the full activity tensor B from the input of all previous modules.
        B = (B_1, B_2, ..., B_k) in (n, )

        Returns
        -------
        torch.Tensor
            _description_
        """
        assert self.previous_modules, f"No previous modules for {self.name}."
        n = self.previous_modules[0].input.shape[0]
        L = int(self.previous_modules[0].output_volume / self.in_channels)
        full_activity = torch.ones(
            (
                n,
                self.total_in_features,
                L,
            ),
            device=self.device,
        )
        current_index = 0
        for module in self.previous_modules:
            full_activity[
                :, current_index : current_index + module.in_features + module.use_bias, :
            ] = (
                module.unfolded_extended_input  # (n, in_channels*ks0*ks1+bias, w_out*h_out)
            )
            current_index += module.in_features + module.use_bias
        return full_activity

    def compute_previous_s_update(self) -> tuple[torch.Tensor, int]:
        full_activity = self.construct_full_activity()
        return (
            torch.einsum(
                "iam, ibm -> ab",
                full_activity,
                full_activity,
            ),
            full_activity.shape[0],
        )

    def compute_previous_m_update(self) -> tuple[torch.Tensor, int]:
        """
        Compute the update of the tensor M for the input of all previous modules.
        B: full activity tensor
        M = dLoss/dA^T B

        Returns
        -------
        torch.Tensor
            update of the tensor M
        int
            number of samples used to compute the update
        """
        full_activity = (
            self.construct_full_activity()
        )  # (n, total_in_parameters, W_out*H_out)
        desired_activation = self.pre_activity.grad.flatten(start_dim=-2)
        return (
            torch.einsum("iam, icm -> ac", full_activity, desired_activation),
            self.input.shape[0],
        )

    def compute_s_update(self) -> tuple[torch.Tensor, int]:
        """
        Compute the update of tensor S based on the unfolded activity tensor.

        This method captures the second-order statistics from the output activity of the previous
        convolutional layers, formatted as an unfolded tensor.

        Depending on the type of the following (next) module, the tensor S is computed as follows:

        - If the next module is a `Conv2dGrowingModule`:
            The unfolded activity tensor is 3D: (batch_size, D, L), where
                - D = output_channels * kernel_size^2 [+1 if bias]
                - L = number of output spatial locations (e.g., H × W)
            Then S is computed via:
                S = ∑_{i,m} A[i,:,m] A[i,:,m]^T = einsum("iam, ibm -> ab", A, A)

        - If the next module is a `LinearGrowingModule`:
            The unfolded activity is treated as a flattened matrix of shape (batch_size, D),
            and S is computed via:
                S = ∑_{i} A[i]^T A[i] = einsum("ij, ik -> jk", A, A)

        Returns
        -------
        torch.Tensor
            second-order update matrix S of shape (D, D), where D depends on whether
            the next module is convolutional or linear.
        int
            batch size used in the computation.

        Raises
        ------
        NotImplementedError
            ff the type of the next module is unsupported for S computation.
        """
        assert (
            self.store_activity
        ), f"The activity must be stored to compute the update of S. (error in {self.name})"
        assert (
            self.activity is not None
        ), f"The activity must be stored to compute the update of S. (error in {self.name})"

        batch_size = self.activity.shape[0]
        unfolded_activity = self.unfolded_extended_activity

        update = torch.einsum("iam, ibm -> ab", unfolded_activity, unfolded_activity)

        return update, batch_size

    def update_size(self) -> None:
        if len(self.previous_modules) > 0:
            new_channels = self.previous_modules[0].out_channels
            self.in_channels = new_channels
        self.total_in_features = self.sum_in_features(with_bias=True)

        if self.total_in_features > 0:
            if self.tensor_s is None or self.tensor_s._shape != (
                self.in_channels * self.kernel_size[0] * self.kernel_size[1]
                + self.use_bias,
                self.in_channels * self.kernel_size[0] * self.kernel_size[1]
                + self.use_bias,
            ):
                self.tensor_s = TensorStatistic(
                    (
                        self.in_channels * self.kernel_size[0] * self.kernel_size[1]
                        + self.use_bias,
                        self.in_channels * self.kernel_size[0] * self.kernel_size[1]
                        + self.use_bias,
                    ),
                    update_function=self.compute_s_update,
                    name=f"S({self.name})",
                )
            if self.previous_tensor_s is None or self.previous_tensor_s._shape != (
                self.total_in_features,
                self.total_in_features,
            ):
                self.previous_tensor_s = TensorStatistic(
                    (
                        self.total_in_features,
                        self.total_in_features,
                    ),
                    device=self.device,
                    name=f"S[-1]({self.name})",
                    update_function=self.compute_previous_s_update,
                )
            if self.previous_tensor_m is None or self.previous_tensor_m._shape != (
                self.total_in_features,
                self.in_channels,
            ):
                self.previous_tensor_m = TensorStatistic(
                    (self.total_in_features, self.in_channels),
                    device=self.device,
                    name=f"M[-1]({self.name})",
                    update_function=self.compute_previous_m_update,
                )
        else:
            self.previous_tensor_s = None
            self.previous_tensor_m = None


class Conv2dGrowingModule(GrowingModule):
    """
    Conv2dGrowingModule is a GrowingModule for a Conv2d layer.

    Parameters
    ----------
    For the parameters in_channels, out_channels, kernel_size, stride, padding, dilation,
     use_bias they are the same as in torch.nn.Conv2d.

    in_channels: int
    out_channels: int
    kernel_size: int | tuple[int, int]
    stride: int | tuple[int, int]
    padding: int | tuple[int, int]
    dilation: int | tuple[int, int]
    post_layer_function: torch.nn.Module
        function applied after the layer (e.g. activation function)
    previous_module: GrowingModule | MergeGrowingModule | None
        previous module in the network (None if the first module),
        needed to extend the layer
    next_module: GrowingModule | MergeGrowingModule | None
        next module in the network (None if the last module)
    allow_growing: bool
        whether the layer can grow in input size
    device: torch.device | None
        device for the layer
    name: str | None
        name of the layer used for debugging purpose
    """

    def __init__(
        self,
        in_channels: int,
        out_channels: int,
        kernel_size: int | tuple[int, int],
        stride: int | tuple[int, int] = 1,
        padding: int | tuple[int, int] = 0,
        dilation: int | tuple[int, int] = 1,
        input_size: tuple[int, int] = (-1, -1),
        # groups: int = 1,
        use_bias: bool = True,
        post_layer_function: torch.nn.Module = torch.nn.Identity(),
        extended_post_layer_function: torch.nn.Module | None = None,
        previous_module: GrowingModule | MergeGrowingModule | None = None,
        next_module: GrowingModule | MergeGrowingModule | None = None,
        allow_growing: bool = False,
        device: torch.device | None = None,
        name: str | None = None,
    ) -> None:
        self.in_channels = in_channels
        self.out_channels = out_channels
        if isinstance(kernel_size, int):
            kernel_size = (kernel_size, kernel_size)
        super(Conv2dGrowingModule, self).__init__(
            layer=torch.nn.Conv2d(
                in_channels,
                out_channels,
                kernel_size=kernel_size,
                stride=stride,
                padding=padding,
                dilation=dilation,
                bias=use_bias,
                device=device,
            ),
            post_layer_function=post_layer_function,
            extended_post_layer_function=extended_post_layer_function,
            previous_module=previous_module,
            next_module=next_module,
            allow_growing=allow_growing,
            tensor_s_shape=(
                use_bias + in_channels * kernel_size[0] * kernel_size[1],
                use_bias + in_channels * kernel_size[0] * kernel_size[1],
            ),
            tensor_m_shape=(
                use_bias + in_channels * kernel_size[0] * kernel_size[1],
                out_channels,
            ),
            device=device,
            name=name,
        )
        self.kernel_size = self.layer.kernel_size

        self.input_size: tuple[int, int] = input_size
        self.use_bias = use_bias

        self.layer.forward = types.MethodType(self.__make_safe_forward(), self.layer)

    # Information functions
    # TODO: implement activation_gradient ?
    # this function is used to estimate the F.O. improvement of the loss after the extension of the network
    # however this won't work if we do not have only the activation function as the post_layer_function

    @property
    def padding(self):
        return self.layer.padding

    @padding.setter
    def padding(self, value):
        self.layer.padding = value

    @property
    def stride(self) -> tuple[int, int]:
        return self.layer.stride

    def __out_dimension(self, dim: int) -> int:
        return (
            int(
                (self.input_size[dim] - self.kernel_size[dim] + 2 * self.padding[dim])
                / self.stride[dim]
            )
            + 1
        )

    @property
    def out_width(self) -> int:
        """Compute the width of the output feature map.

        Returns
        -------
        int
            output feature map width
        """
        return self.__out_dimension(0)

    @property
    def out_height(self) -> int:
        """Compute the height of the output feature map.

        Returns
        -------
        int
            output feature map height
        """
        return self.__out_dimension(1)

    @property
    def input_volume(self) -> int:
        """Calculate total number of elements in the input tensor.

        Returns
        -------
        int
            total number of input elements
        """
        return self.in_channels * self.input_size[0] * self.input_size[1]

    @property
    def output_volume(self) -> int:
        """Compute total number of elements in the output tensor

        Returns
        -------
        int
            total number of output elements
        """
        return self.out_channels * self.out_width * self.out_height

    @property
    def in_features(self) -> int:
        """
        Return the number of input features (fan-in) of this convolutional layer when
        cast as a linear layer.

        Concretely, this integer equals:

            in_channels * kernel_height * kernel_width

        It represents the size of the input vector obtained by unfolding the convolutional
        input (i.e. the 'fan_in' for a flattened convolution). We use the name
        ``in_features`` (instead of ``fan_in``) to remain consistent with the naming
        conventions used in :class:`LinearGrowingModule`.

        Returns
        -------
        int
            number of input features (fan-in)
        """
        return self.in_channels * self.kernel_size[0] * self.kernel_size[1]

    @property
    def out_features(self) -> int:
        """
        Return the number of output features (fan-out) of this convolutional layer when
        cast as a linear layer.

        Concretely, this integer equals:

            out_channels

        Returns
        -------
        int
            number of output features (fan-out)
        """
        return self.out_channels

    @property
    def unfolded_extended_input(self) -> torch.Tensor:
        """
        Return the unfolded input extended with a channel of ones if the bias is used.

        Returns
        -------
        torch.Tensor
            unfolded input extended
        """
        # TODO: maybe we could compute it only once if we use it multiple times (e.g. in S, S_prev, M, M_prev, P...)
        unfolded_input = torch.nn.functional.unfold(
            self.input,
            self.layer.kernel_size,
            padding=self.layer.padding,
            stride=self.layer.stride,
            dilation=self.layer.dilation,
        )
        if self.use_bias:
            return torch.cat(
                (
                    unfolded_input,
                    torch.ones(
                        unfolded_input.shape[0],
                        1,
                        unfolded_input.shape[2],
                        device=self.device,
                    ),
                ),
                dim=1,
            )
        else:
            return unfolded_input

    def number_of_parameters(self) -> int:
        """
        Return the number of parameters of the layer.

        Returns
        -------
        int
            number of parameters
        """
        return (
            self.layer.in_channels
            * self.layer.out_channels
            * self.layer.kernel_size[0]
            * self.layer.kernel_size[1]
            + self.layer.out_channels * self.use_bias
        )

    def __str__(self, verbose: int = 0) -> str:
        if verbose == 0:
            return (
                f"Conv2dGrowingModule({self.name if self.name else ' '})"
                f"(in_channels={self.in_channels}, "
                f"out_channels={self.out_channels}, "
                f"use_bias={self.use_bias})"
            )
        else:
            return super(Conv2dGrowingModule, self).__str__(verbose=verbose)

    def __make_safe_forward(self):
        def _forward(conv_self, input: torch.Tensor) -> torch.Tensor:
            if self.out_channels == 0:
                n = input.shape[0]
                return torch.zeros(
                    n,
                    0,
                    self.out_height,
                    self.out_width,
                    device=self.device,
                    requires_grad=True,
                )
            if self.in_channels == 0:
                n = input.shape[0]
                return torch.zeros(
                    n,
                    self.out_channels,
                    self.out_height,
                    self.out_width,
                    device=self.device,
                    requires_grad=True,
                )
            return torch.nn.Conv2d.forward(conv_self, input)

        return _forward

    # Statistics computation
    def compute_s_update(self) -> tuple[torch.Tensor, int]:
        """
        Compute the update of the tensor S.
        With the input tensor B, the update is
        S := (B^c_F)^T B^c_F \in (C d[+1]d[+1], C d[+1]d[+1]).

        Returns
        -------
        torch.Tensor
            update of the tensor S
        int
            number of samples used to compute the update
        """
        assert (
            self.store_input
        ), f"The input must be stored to compute the update of S. (error in {self.name})"
        assert (
            self.input is not None
        ), f"The input must be stored to compute the update of S. (error in {self.name})"
        unfolded_extended_input = self.unfolded_extended_input
        return (
            torch.einsum(
                "iam, ibm -> ab",
                unfolded_extended_input,
                unfolded_extended_input,
            ),
            self.input.shape[0],
        )

    def compute_m_update(
        self, desired_activation: torch.Tensor | None = None
    ) -> tuple[torch.Tensor, int]:
        """
        Compute the update of the tensor M.
        With the input tensor X and dLoss/dA the gradient of the loss
        with respect to the pre-activity:
        M = B[-1]^T dA

        Parameters
        ----------
        desired_activation: torch.Tensor | None
            desired variation direction of the output  of the layer

        Returns
        -------
        torch.Tensor
            update of the tensor M
        int
            number of samples used to compute the update
        """
        if desired_activation is None:
            desired_activation = self.pre_activity.grad
        desired_activation = desired_activation.flatten(start_dim=-2)

        return (
            torch.einsum(
                "iam, icm -> ac", self.unfolded_extended_input, desired_activation
            ),
            self.input.shape[0],
        )

    # Layer edition
    def layer_of_tensor(
        self, weight: torch.Tensor, bias: torch.Tensor | None = None
    ) -> torch.nn.Conv2d:
        """
        Create a layer with the same characteristics (excepted the shape)
         with weight as parameter and bias as bias.

        Parameters
        ----------
        weight: torch.Tensor
            weight of the layer
        bias: torch.Tensor | None
            bias of the layer

        Returns
        -------
        torch.nn.Linear
            layer with the same characteristics
        """
        assert self.use_bias is (bias is not None), (
            f"The new layer should have a bias ({bias is not None=}) if and only if "
            f"the main layer bias ({self.use_bias =}) is not None."
        )
        for i in (0, 1):
            assert (
                weight.shape[2 + i] == self.layer.kernel_size[i]
            ), f"{weight.shape[2 + i]=} should be equal to {self.layer.kernel_size[i]=}"
        self.layer.kernel_size: tuple[int, int]
        self.layer.stride: tuple[int, int]
        self.layer.dilation: tuple[int, int]

        new_layer = torch.nn.Conv2d(
            weight.shape[1],
            weight.shape[0],
            bias=self.use_bias,
            device=self.device,
            kernel_size=self.layer.kernel_size,
            stride=self.layer.stride,
            padding=self.layer.padding,
            dilation=self.layer.dilation,
        )
        new_layer.weight = torch.nn.Parameter(weight)
        if self.use_bias:
            new_layer.bias = torch.nn.Parameter(bias)
        return new_layer

    # FIXME: should we implement .add_parameters

    def layer_in_extension(self, weight: torch.Tensor) -> None:
        """
        Extend the layer with the parameters of layer assuming
        that the input of the layer is extended but not the output.

        Parameters
        ----------
        weight: torch.Tensor (out_channels, K, kernel_size[0], kernel_size[1])
            weight of the extension
        """
        assert (
            weight.shape[0] == self.out_channels
        ), f"{weight.shape[0]=} should be equal to {self.out_channels=}"
        for i in (0, 1):
            assert (
                weight.shape[2 + i] == self.layer.kernel_size[i]
            ), f"{weight.shape[2 + i]=} should be equal to {self.layer.kernel_size[i]=}"

        # TODO: check this is working
        self.layer = self.layer_of_tensor(
            weight=torch.cat((self.weight, weight), dim=1), bias=self.bias
        )

        self.in_channels += weight.shape[1]
        self._tensor_s = TensorStatistic(
            (
                (self.in_channels + self.use_bias)
                * self.layer.kernel_size[0]
                * self.layer.kernel_size[1],
                (self.in_channels + self.use_bias)
                * self.layer.kernel_size[0]
                * self.layer.kernel_size[1],
            ),
            update_function=self.compute_s_update,
            name=self.tensor_s.name,
        )
        self.tensor_m = TensorStatistic(
            (
                (self.in_channels + self.use_bias)
                * self.layer.kernel_size[0]
                * self.layer.kernel_size[1],
                self.out_channels,
            ),
            update_function=self.compute_m_update,
            name=self.tensor_m.name,
        )

    def layer_out_extension(
        self, weight: torch.Tensor, bias: torch.Tensor | None = None
    ) -> None:
        """
        Extend the layer with the parameters of layer assuming
        that the output of the layer is extended but not the input.

        Parameters
        ----------
        weight: torch.Tensor (K, in_features)
            weight of the extension
        bias: torch.Tensor (K) | None
            bias of the extension if needed
        """
        assert (
            weight.shape[1] == self.in_channels
        ), f"{weight.shape[1]=} should be equal to {self.in_channels=}"
        assert (
            bias is None or bias.shape[0] == weight.shape[0]
        ), f"{bias.shape[0]=} should be equal to {weight.shape[0]=}"

        if self.use_bias:
            assert (
                bias is not None
            ), f"The bias of the extension should be provided because the layer has a bias"
            self.layer = self.layer_of_tensor(
                weight=torch.cat((self.weight, weight), dim=0),
                bias=torch.cat((self.layer.bias, bias), dim=0),
            )
        else:
            if bias is not None:
                warn(
                    f"The bias of the extension should not be provided because the layer has no bias.",
                    UserWarning,
                )
            self.layer = self.layer_of_tensor(
                weight=torch.cat((self.weight, weight), dim=0), bias=None
            )

        self.out_channels += weight.shape[0]
        self.tensor_m = TensorStatistic(
            (self.in_channels + self.use_bias, self.out_channels),
            update_function=self.compute_m_update,
            name=self.tensor_m.name,
        )

    def _sub_select_added_output_dimension(self, keep_neurons: int) -> None:
        """
        Select the first `keep_neurons` neurons of the optimal added output dimension.

        Parameters
        ----------
        keep_neurons: int
            number of neurons to keep
        """
        assert (
            self.extended_output_layer is not None
        ), f"The layer should have an extended output layer to sub-select the output dimension."
        self.extended_output_layer = self.layer_of_tensor(
            self.extended_output_layer.weight[:keep_neurons],
            bias=(
                self.extended_output_layer.bias[:keep_neurons]
                if self.extended_output_layer.bias is not None
                else None
            ),
        )

    def sub_select_optimal_added_parameters(
        self,
        keep_neurons: int,
        sub_select_previous: bool = True,
    ) -> None:
        """
        Select the first `keep_neurons` neurons of the optimal added parameters.

        Parameters
        ----------
        keep_neurons: int
            number of neurons to keep
        sub_select_previous: bool
            if True, sub-select the previous layer added parameters as well
        """
        assert (self.extended_input_layer is None) ^ (
            self.extended_output_layer is None
        ), "The layer should have an extended input xor output layer."
        if self.extended_input_layer is not None:
            self.extended_input_layer = self.layer_of_tensor(
                self.extended_input_layer.weight[:, :keep_neurons],
                bias=self.extended_input_layer.bias,
            )
            assert self.eigenvalues_extension is not None, (
                f"The eigenvalues of the extension should be computed before "
                f"sub-selecting the optimal added parameters."
            )
            self.eigenvalues_extension = self.eigenvalues_extension[:keep_neurons]

        if sub_select_previous:
            if self.previous_module is None:
                raise ValueError(
                    f"No previous module for {self.name}. "
                    "Therefore new neurons cannot be sub-selected."
                )
            elif isinstance(self.previous_module, LinearGrowingModule):
                self.previous_module._sub_select_added_output_dimension(keep_neurons)
            elif isinstance(self.previous_module, LinearMergeGrowingModule):
                raise NotImplementedError(f"TODO")
            elif isinstance(self.previous_module, Conv2dGrowingModule):
                self.previous_module._sub_select_added_output_dimension(keep_neurons)
            elif isinstance(self.previous_module, Conv2dMergeGrowingModule):
                raise NotImplementedError(f"TODO")
            else:
                raise NotImplementedError(
                    f"The sub-selection of the optimal added parameters is not implemented "
                    f"yet for {type(self.previous_module)} as previous module."
                )

    def update_input_size(self, input_size: tuple[int, int] | None = None) -> None:
        """
        Update the input size of the layer. Either according to the parameter or the input currently stored.

        Parameters
        ----------
        input_size: tuple[int, int] | None
            new input size
        """
        if input_size is not None:
            new_size = input_size
        elif self.store_input and self.input is not None:
            new_size = self.input.shape[-2:]
        elif self.previous_module and self.previous_module.input_size != (-1, -1):
            new_size = compute_output_shape_conv(
                self.previous_module.input_size, self.previous_module.layer
            )
        else:
            raise AssertionError(f"Unable to compute the input size for {self.name}.")

        if self.input_size != (-1, -1) and new_size != self.input_size:
            warn(
                f"The input size of the layer {self.name} has changed from {self.input_size} to {new_size}."
                f"This may lead to errors if the size of the tensor statistics "
                f"and of the mask tensor T are not updated."
            )
        self.input_size = new_size

    def update_computation(self) -> None:
        """
        Update the computation of the layer.
        """
        self.update_input_size()
        super(Conv2dGrowingModule, self).update_computation()


class RestrictedConv2dGrowingModule(Conv2dGrowingModule):
    """
    Conv2dGrowingModule for a Conv2d layer with a growth scheme Conv -> Conv 1x1.
    """

    def __init__(
        self,
        in_channels: int,
        out_channels: int,
        kernel_size: int | tuple[int, int],
        stride: int | tuple[int, int] = 1,
        padding: int | tuple[int, int] = 0,
        dilation: int | tuple[int, int] = 1,
        input_size: tuple[int, int] = (-1, -1),
        # groups: int = 1,
        use_bias: bool = True,
        post_layer_function: torch.nn.Module = torch.nn.Identity(),
        extended_post_layer_function: torch.nn.Module | None = None,
        previous_module: GrowingModule | MergeGrowingModule | None = None,
        next_module: GrowingModule | MergeGrowingModule | None = None,
        allow_growing: bool = False,
        device: torch.device | None = None,
        name: str | None = None,
    ) -> None:
        super(RestrictedConv2dGrowingModule, self).__init__(
            in_channels=in_channels,
            out_channels=out_channels,
            kernel_size=kernel_size,
            stride=stride,
            padding=padding,
            dilation=dilation,
            input_size=input_size,
            use_bias=use_bias,
            post_layer_function=post_layer_function,
            extended_post_layer_function=extended_post_layer_function,
            previous_module=previous_module,
            next_module=next_module,
            allow_growing=allow_growing,
            device=device,
            name=name,
        )
        self.bordering_convolution = None

    def linear_layer_of_tensor(
        self, weight: torch.Tensor, bias: torch.Tensor | None = None
    ) -> torch.nn.Conv2d:
        """
        Create a layer with the same characteristics (excepted the shape)
        with `weight` as parameter for the central weights and bias as bias
        i.e. `weight` are the parameters of 1x1 convolution.

        Parameters
        ----------
        weight: torch.Tensor
            weight of the layer of size (out_channels, in_channels) or
            (out_channels, in_channels, 1, 1)
        bias: torch.Tensor | None
            bias of the layer

        Returns
        -------
        torch.nn.Conv2d
            layer with the same characteristics
        """
        assert self.use_bias is (bias is not None), (
            f"The new layer should have a bias ({bias is not None=}) if and only if "
            f"the main layer bias ({self.use_bias =}) is not None."
        )

        assert weight.dim() in (
            2,
            4,
        ), f"weight should have 2 or 4 dimensions, but got {weight.dim()=}."
        assert weight.dim() == 2 or weight.shape[2:] == (1, 1), (
            f"weight should have 2 dimensions or the last two dimensions should be (1, 1), "
            f"but got {weight.shape=}."
        )

        if weight.dim() == 2:
            weight = weight.unsqueeze(-1).unsqueeze(-1)

        self.layer.kernel_size: tuple[int, int]
        self.layer.stride: tuple[int, int]
        self.layer.dilation: tuple[int, int]

        full_weight = torch.zeros(
            weight.shape[0],
            weight.shape[1],
            self.kernel_size[0],
            self.kernel_size[1],
            device=self.device,
        )
        mid = (self.kernel_size[0] // 2, self.kernel_size[1] // 2)
        full_weight[:, :, mid[0] : mid[0] + 1, mid[1] : mid[1] + 1] = weight

        new_layer = torch.nn.Conv2d(
            weight.shape[1],
            weight.shape[0],
            bias=self.use_bias,
            device=self.device,
            kernel_size=self.layer.kernel_size,
            stride=self.layer.stride,
            padding=self.layer.padding,
            dilation=self.layer.dilation,
        )
        new_layer.weight = torch.nn.Parameter(full_weight)
        if self.use_bias:
            new_layer.bias = torch.nn.Parameter(bias)
        return new_layer

    @property
    def bordered_unfolded_extended_prev_input(self) -> torch.Tensor:
        """
        Return the unfolded input extended with a channel of ones if the bias is used of
        the previous layer and with border effect of the current layer already applied.
        """
        if self.previous_module is None:
            raise ValueError(
                f"Cannot compute the bordered unfolded input without a previous module for {self.name}."
            )
        if self.bordering_convolution is None:
            if isinstance(self.previous_module, Conv2dGrowingModule):
                self.bordering_convolution = create_bordering_effect_convolution(
                    self.previous_module.in_channels
                    * self.previous_module.kernel_size[0]
                    * self.previous_module.kernel_size[1]
                    + self.previous_module.use_bias,
                    convolution=self.layer,
                )
            elif isinstance(self.previous_module, Conv2dMergeGrowingModule):
                raise NotImplementedError
            else:
                raise NotImplementedError
        self.previous_module.update_input_size()
        return apply_border_effect_on_unfolded(
            unfolded_tensor=self.previous_module.unfolded_extended_input,
            original_size=self.previous_module.input_size,
            border_effect_conv=self.layer,
            identity_conv=self.bordering_convolution,
        )

    def compute_m_prev_update(
        self, desired_activation: torch.Tensor | None = None
    ) -> tuple[torch.Tensor, int]:
        """
        Compute the update of the tensor M_{-2} := B[-2] <x> dA.
        Precisely: M_{-2}(bca) = Bt[-2](ixab) dA(icx)
        where Bt[-2] is the masked unfolded input of the previous layer.

        Parameters
        ----------
        desired_activation: torch.Tensor | None
            desired variation direction of the output  of the layer

        Returns
        -------
        torch.Tensor
            update of the tensor M_{-2}
        int
            number of samples used to compute the update
        """
        if desired_activation is None:
            desired_activation = self.pre_activity.grad
        desired_activation = desired_activation.flatten(start_dim=-2)

        if self.previous_module is None:
            raise ValueError(
                f"No previous module for {self.name}. Thus M_{-2} is not defined."
            )
        elif isinstance(self.previous_module, LinearGrowingModule):
            raise NotImplementedError("TODO: implement this")
        elif isinstance(self.previous_module, LinearMergeGrowingModule):
            raise NotImplementedError("TODO: implement this")
        elif isinstance(self.previous_module, Conv2dGrowingModule):
            unfolded_extended_input = self.bordered_unfolded_extended_prev_input
            assert unfolded_extended_input.shape[0] == desired_activation.shape[0], (
                f"The number of samples is incoherent: {unfolded_extended_input.shape[0]=} "
                f"and {desired_activation.shape[0]=} should be equal."
            )
            assert unfolded_extended_input.shape[2] == desired_activation.shape[2], (
                f"The number of features is incoherent: {unfolded_extended_input.shape[2]=} "
                f"and {desired_activation.shape[2]=} should be equal."
            )
            return (
                torch.einsum(
                    "iax, icx -> ac",
                    unfolded_extended_input,
                    desired_activation,
                ),
                desired_activation.shape[0],
            )
        elif isinstance(self.previous_module, Conv2dMergeGrowingModule):
            raise NotImplementedError("TODO: implement this")
        else:
            raise NotImplementedError(
                f"The computation of M_{-2} is not implemented yet "
                f"for {type(self.previous_module)} as previous module."
            )

    def compute_cross_covariance_update(self) -> tuple[torch.Tensor, int]:
        """
        Compute the update of the tensor P := B[-2] <x> B[-1].
        Precisely: P(ab) = Bc[-2](iax) Bc[-1](ibx)
        where Bc[-2] is the unfolded input of the previous layer
        and Bc[-1] is the unfolded input of the current layer.

        Returns
        -------
        torch.Tensor
            update of the tensor P
        int
            number of samples used to compute the update
        """
        if self.previous_module is None:
            raise ValueError(
                f"No previous module for {self.name}. Thus the cross covariance is not defined."
            )
        elif isinstance(self.previous_module, LinearGrowingModule):
            raise NotImplementedError("TODO: implement this")
        elif isinstance(self.previous_module, LinearMergeGrowingModule):
            raise NotImplementedError("TODO: implement this")
        elif isinstance(self.previous_module, Conv2dGrowingModule):
            return (
                torch.einsum(
                    "iax, ibx -> ab",
                    self.bordered_unfolded_extended_prev_input,
                    self.unfolded_extended_input,
                ),
                self.input.shape[0],
            )
        elif isinstance(self.previous_module, Conv2dMergeGrowingModule):
            raise NotImplementedError("TODO: implement this")
        else:
            raise NotImplementedError(
                f"The computation of P is not implemented yet "
                f"for {type(self.previous_module)} as previous module."
            )

    @property
    def tensor_n(self) -> torch.Tensor:
        """
        Compute the tensor N for the layer with the current M_-2, C and optimal delta.

        Returns
        -------
        torch.Tensor
            N
        """
        assert (
            self.tensor_m_prev() is not None
        ), f"The tensor M_{-2} should be computed before the tensor N for {self.name}."
        assert (
            self.cross_covariance() is not None
        ), f"The cross covariance should be computed before the tensor N for {self.name}."
        assert isinstance(
            self.cross_covariance(), torch.Tensor
        ), f"The cross covariance should be a tensor for {self.name}, is {type(self.cross_covariance())}."
        assert (
            self.cross_covariance().shape[1]
            == self.in_channels * self.kernel_size[0] * self.kernel_size[1]
            + self.use_bias
        ), (
            f"The cross covariance should have shape "
            f"(..., {self.in_channels * self.kernel_size[0] * self.kernel_size[1]  + self.use_bias})"
            f" but got {self.cross_covariance().shape}."
        )
        assert (
            self.delta_raw is not None
        ), f"The optimal delta should be computed before the tensor N for {self.name}."
        assert isinstance(
            self.delta_raw, torch.Tensor
        ), f"The optimal delta should be a tensor for {self.name}, is {type(self.delta_raw)}."
        assert (
            self.delta_raw.shape[1]
            == self.in_channels * self.kernel_size[0] * self.kernel_size[1]
            + self.use_bias
        ), (
            f"Expected delta_raw.shape[1] == {self.in_channels * self.kernel_size[0] * self.kernel_size[1] + self.use_bias}, "
            f"but got {self.delta_raw.shape[1]} (full shape: {self.delta_raw.shape})."
        )
        assert (
            self.delta_raw.shape[0] == self.out_channels
        ), f"Expected delta_raw.shape[0] == {self.out_channels}, but got {self.delta_raw.shape[0]}."
        return -self.tensor_m_prev() + torch.einsum(
            "ab, cb -> ac", self.cross_covariance(), self.delta_raw
        )

    def compute_optimal_added_parameters(
        self,
        numerical_threshold: float = 1e-15,
        statistical_threshold: float = 1e-3,
        maximum_added_neurons: int | None = None,
        update_previous: bool = True,
        dtype: torch.dtype = torch.float32,
        use_projected_gradient: bool = True,
    ) -> tuple[torch.Tensor, torch.Tensor | None, torch.Tensor, torch.Tensor]:
        """
        Compute the optimal added parameters to extend the input layer.

        Parameters
        ----------
        numerical_threshold: float
            threshold to consider an eigenvalue as zero in the square root of the inverse of S
        statistical_threshold: float
            threshold to consider an eigenvalue as zero in the SVD of S{-1/2} N
        maximum_added_neurons: int | None
            maximum number of added neurons, if None all significant neurons are kept
        update_previous: bool
            whether to change the previous layer extended_output_layer
        dtype: torch.dtype
            dtype for S and N during the computation
        use_projected_gradient: bool
            whereas to use the projected gradient ie `tensor_n` or the raw `tensor_m`

        Returns
        -------
        tuple[torch.Tensor, torch.Tensor | None, torch.Tensor, torch.Tensor]
            optimal added weights (alpha weights, alpha bias, omega) and eigenvalues lambda
        """
        alpha, omega, self.eigenvalues_extension = self._auxiliary_compute_alpha_omega(
            numerical_threshold=numerical_threshold,
            statistical_threshold=statistical_threshold,
            maximum_added_neurons=maximum_added_neurons,
            dtype=dtype,
            use_projected_gradient=use_projected_gradient,
        )

        k = self.eigenvalues_extension.shape[0]
        assert alpha.shape[0] == omega.shape[1] == k, (
            f"alpha and omega should have the same number of added neurons {k}."
            f"but got {alpha.shape} and {omega.shape}."
        )
        assert (
            omega.shape[0] == self.out_channels
        ), f"omega should have the same number of output features as the layer."

        if self.previous_module.use_bias:
            alpha_weight = alpha[:, :-1]
            alpha_bias = alpha[:, -1]
        else:
            alpha_weight = alpha
            alpha_bias = None

        if isinstance(self.previous_module, LinearGrowingModule):
            raise NotImplementedError("TODO: should we implement Lin -> Conv")
        elif isinstance(self.previous_module, Conv2dGrowingModule):
            alpha_weight = alpha_weight.reshape(
                k,
                self.previous_module.in_channels,
                self.previous_module.kernel_size[0],
                self.previous_module.kernel_size[1],
            )
        elif isinstance(self.previous_module, Conv2dMergeGrowingModule):
            raise NotImplementedError("TODO: implement this: Conv Add -> Conv")
        elif isinstance(self.previous_module, LinearMergeGrowingModule):
            raise NotImplementedError("TODO: should we implement Lin Add -> Conv")
        else:
            raise NotImplementedError

        assert omega.shape == (
            self.out_channels,
            k,
        ), (
            f"omega should have shape ({k}, {self.out_channels}, {self.kernel_size[0]}, {self.kernel_size[1]})"
            f"but got {omega.shape}."
        )
        assert alpha.shape[0] == k, (
            f"alpha should have shape ({k}, ...)" f"but got {alpha.shape}."
        )

        self.extended_input_layer = self.linear_layer_of_tensor(
            omega,
            bias=(
                torch.zeros(self.out_channels, device=self.device)
                if self.use_bias
                else None
            ),
        )

        if update_previous:
            if isinstance(
                self.previous_module, LinearGrowingModule | Conv2dGrowingModule
            ):
                self.previous_module.extended_output_layer = (
                    self.previous_module.layer_of_tensor(alpha_weight, alpha_bias)
                )
            elif isinstance(
                self.previous_module,
                LinearMergeGrowingModule | Conv2dMergeGrowingModule,
            ):
                raise NotImplementedError("TODO: implement this")
            else:
                raise NotImplementedError(
                    f"The computation of the optimal added parameters is not implemented "
                    f"yet for {type(self.previous_module)} as previous module."
                )

        return alpha_weight, alpha_bias, omega, self.eigenvalues_extension


class FullConv2dGrowingModule(Conv2dGrowingModule):
    def __init__(
        self,
        in_channels: int,
        out_channels: int,
        kernel_size: int | tuple[int, int],
        stride: int | tuple[int, int] = 1,
        padding: int | tuple[int, int] = 0,
        dilation: int | tuple[int, int] = 1,
        input_size: tuple[int, int] = (-1, -1),
        # groups: int = 1,
        use_bias: bool = True,
        post_layer_function: torch.nn.Module = torch.nn.Identity(),
        extended_post_layer_function: torch.nn.Module | None = None,
        previous_module: GrowingModule | MergeGrowingModule | None = None,
        next_module: GrowingModule | MergeGrowingModule | None = None,
        allow_growing: bool = False,
        device: torch.device | None = None,
        name: str | None = None,
    ) -> None:
        super(FullConv2dGrowingModule, self).__init__(
            in_channels=in_channels,
            out_channels=out_channels,
            kernel_size=kernel_size,
            stride=stride,
            padding=padding,
            dilation=dilation,
            input_size=input_size,
            use_bias=use_bias,
            post_layer_function=post_layer_function,
            extended_post_layer_function=extended_post_layer_function,
            previous_module=previous_module,
            next_module=next_module,
            allow_growing=allow_growing,
            device=device,
            name=name,
        )
        self._mask_tensor_t: torch.Tensor | None = None
        self._tensor_s_growth = TensorStatistic(
            None,
            update_function=self.compute_s_growth_update,
            device=self.device,
            name=f"S_growth({name})",
        )

    @property
    def mask_tensor_t(self) -> torch.Tensor:
        """
        Compute the tensor T for the layer.

        Returns
        -------
        torch.Tensor
            mask tensor T
        """
        assert self.input_size != (-1, -1), (
            f"The input size should be set before computing the mask tensor T "
            f"for {self.name}."
        )
        self.layer: torch.nn.Conv2d  # CHECK: why do we need to specify the type here?
        if self._mask_tensor_t is None:
            self._mask_tensor_t = compute_mask_tensor_t(self.input_size, self.layer).to(
                self.device
            )
        return self._mask_tensor_t

    @property
    def masked_unfolded_prev_input(self) -> torch.Tensor:
        """
        Return the previous masked unfolded activation.

        Returns
        -------
        torch.Tensor
            previous masked unfolded activation
        """
        if self.previous_module is None:
            raise ValueError(
                f"No previous module for {self.name}."
                "Therefore the previous masked unfolded activation is not defined."
            )
        elif isinstance(self.previous_module, Conv2dGrowingModule):
            return torch.einsum(
                "ial, jel -> ijea",
                self.previous_module.unfolded_extended_input,
                self.mask_tensor_t,
            )
        elif isinstance(self.previous_module, Conv2dMergeGrowingModule):
            raise NotImplementedError("TODO: implement this")
        else:
            raise NotImplementedError(
                f"The computation of the previous masked unfolded activation is not implemented yet "
                f"for {type(self.previous_module)} as previous module."
            )

    def compute_m_prev_update(
        self, desired_activation: torch.Tensor | None = None
    ) -> tuple[torch.Tensor, int]:
        """
        Compute the update of the tensor M_{-2} := B[-2] <x> dA.
        Precisely: M_{-2}(bca) = Bt[-2](ixab) dA(icx)
        where Bt[-2] is the masked unfolded input of the previous layer.

        Parameters
        ----------
        desired_activation: torch.Tensor | None
            desired variation direction of the output  of the layer

        Returns
        -------
        torch.Tensor
            update of the tensor M_{-2}
        int
            number of samples used to compute the update
        """
        if desired_activation is None:
            desired_activation = self.pre_activity.grad
        desired_activation = desired_activation.flatten(start_dim=-2)

        if self.previous_module is None:
            raise ValueError(
                f"No previous module for {self.name}. Thus M_{-2} is not defined."
            )
        elif isinstance(self.previous_module, LinearGrowingModule):
            raise NotImplementedError("TODO: implement this")
        elif isinstance(self.previous_module, LinearMergeGrowingModule):
            raise NotImplementedError("TODO: implement this")
        elif isinstance(self.previous_module, Conv2dGrowingModule):
            return (
                torch.einsum(
                    "ixab, icx -> bca",
                    self.masked_unfolded_prev_input,
                    desired_activation,
                ).flatten(start_dim=-2),
                desired_activation.shape[0],
            )
        elif isinstance(self.previous_module, Conv2dMergeGrowingModule):
            raise NotImplementedError("TODO: implement this")
        else:
            raise NotImplementedError(
                f"The computation of M_{-2} is not implemented yet "
                f"for {type(self.previous_module)} as previous module."
            )

    def compute_s_growth_update(self) -> tuple[torch.Tensor, int]:
        """
        Compute the update of the tensor S_growth.
        With the input tensor B, the update is
        S_growth := (Bt)^T Bt \in (C dd, C dd).

        Returns
        -------
        torch.Tensor
            update of the tensor S_growth
        int
            number of samples used to compute the update
        """
        return (
            torch.einsum(
                "ijea, ijeb -> ab",
                self.masked_unfolded_prev_input,
                self.masked_unfolded_prev_input,
            ),
            self.masked_unfolded_prev_input.shape[0],
        )

    def compute_cross_covariance_update(self) -> tuple[torch.Tensor, int]:
        """
        Compute the update of the tensor P := B[-2] <x> B[-1].
        Precisely: P(abe) = Bt[-2](ixab) Bc[-1](iex)
        where Bt[-2] is the masked unfolded input of the previous layer
        and Bc[-1] is the unfolded input of the current layer.

        Returns
        -------
        torch.Tensor
            update of the tensor P
        int
            number of samples used to compute the update
        """
        if self.previous_module is None:
            raise ValueError(
                f"No previous module for {self.name}. Thus the cross covariance is not defined."
            )
        elif isinstance(self.previous_module, LinearGrowingModule):
            raise NotImplementedError("TODO: implement this")
        elif isinstance(self.previous_module, LinearMergeGrowingModule):
            raise NotImplementedError("TODO: implement this")
        elif isinstance(self.previous_module, Conv2dGrowingModule):
            return (
                torch.einsum(
                    "ixab, iex -> abe",
                    self.masked_unfolded_prev_input,
                    self.unfolded_extended_input,
                ),
                self.input.shape[0],
            )
        elif isinstance(self.previous_module, Conv2dMergeGrowingModule):
            raise NotImplementedError("TODO: implement this")
        else:
            raise NotImplementedError(
                f"The computation of P is not implemented yet "
                f"for {type(self.previous_module)} as previous module."
            )

    @property
    def tensor_s_growth(self) -> TensorStatistic:
        """
        Override `tensor_s_growth` to redirect to `self._tensor_s_growth` instead of `self.previous_module.tensor_s`.
        """
        return self._tensor_s_growth

    @property
    def tensor_n(self) -> torch.Tensor:
        """
        Compute the tensor N for the layer with the current M_-2, C and optimal delta.

        Returns
        -------
        torch.Tensor
            N
        """
        assert (
            self.tensor_m_prev() is not None
        ), f"The tensor M_{-2} should be computed before the tensor N for {self.name}."
        assert (
            self.cross_covariance() is not None
        ), f"The cross covariance should be computed before the tensor N for {self.name}."
        assert (
            self.delta_raw is not None
        ), f"The optimal delta should be computed before the tensor N for {self.name}."
        return -self.tensor_m_prev() + torch.einsum(
            "abe, ce -> bca", self.cross_covariance(), self.delta_raw
        ).flatten(start_dim=-2)

    def compute_optimal_added_parameters(
        self,
        numerical_threshold: float = 1e-15,
        statistical_threshold: float = 1e-3,
        maximum_added_neurons: int | None = None,
        update_previous: bool = True,
        dtype: torch.dtype = torch.float32,
        use_projected_gradient: bool = True,
    ) -> tuple[torch.Tensor, torch.Tensor | None, torch.Tensor, torch.Tensor]:
        """
        Compute the optimal added parameters to extend the input layer.

        Parameters
        ----------
        numerical_threshold: float
            threshold to consider an eigenvalue as zero in the square root of the inverse of S
        statistical_threshold: float
            threshold to consider an eigenvalue as zero in the SVD of S{-1/2} N
        maximum_added_neurons: int | None
            maximum number of added neurons, if None all significant neurons are kept
        update_previous: bool
            whether to change the previous layer extended_output_layer
        dtype: torch.dtype
            dtype for S and N during the computation
        use_projected_gradient: bool
            whereas to use the projected gradient ie `tensor_n` or the raw `tensor_m`

        Returns
        -------
        tuple[torch.Tensor, torch.Tensor | None, torch.Tensor, torch.Tensor]
            optimal added weights (alpha weights, alpha bias, omega) and eigenvalues lambda
        """
        alpha, omega, self.eigenvalues_extension = self._auxiliary_compute_alpha_omega(
            numerical_threshold=numerical_threshold,
            statistical_threshold=statistical_threshold,
            maximum_added_neurons=maximum_added_neurons,
            dtype=dtype,
            use_projected_gradient=use_projected_gradient,
        )

        k = self.eigenvalues_extension.shape[0]
        assert alpha.shape[0] == omega.shape[1] == k, (
            f"alpha and omega should have the same number of added neurons {k}."
            f"but got {alpha.shape} and {omega.shape}."
        )
        assert (
            omega.shape[0]
            == self.out_channels * self.kernel_size[0] * self.kernel_size[1]
        ), f"omega should have the same number of output features as the layer."

        if self.previous_module.use_bias:
            alpha_weight = alpha[:, :-1]
            alpha_bias = alpha[:, -1]
        else:
            alpha_weight = alpha
            alpha_bias = None

        if isinstance(self.previous_module, LinearGrowingModule):
            raise NotImplementedError("TODO: should we implement Lin -> Conv")
        elif isinstance(self.previous_module, Conv2dGrowingModule):
            alpha_weight = alpha_weight.reshape(
                k,
                self.previous_module.in_channels,
                self.previous_module.kernel_size[0],
                self.previous_module.kernel_size[1],
            )
        elif isinstance(self.previous_module, Conv2dMergeGrowingModule):
            raise NotImplementedError("TODO: implement this: Conv Add -> Conv")
        elif isinstance(self.previous_module, LinearMergeGrowingModule):
            raise NotImplementedError("TODO: should we implement Lin Add -> Conv")
        else:
            raise NotImplementedError

        omega = omega.reshape(
            self.out_channels, self.kernel_size[0], self.kernel_size[1], k
        ).permute(0, 3, 1, 2)

        assert omega.shape == (
            self.out_channels,
            k,
            self.kernel_size[0],
            self.kernel_size[1],
        ), (
            f"omega should have shape ({k}, {self.out_channels}, {self.kernel_size[0]}, {self.kernel_size[1]})"
            f"but got {omega.shape}."
        )
        assert alpha.shape[0] == k, (
            f"alpha should have shape ({k}, ...)" f"but got {alpha.shape}."
        )

        self.extended_input_layer = self.layer_of_tensor(
            omega,
            bias=(
                torch.zeros(self.out_channels, device=self.device)
                if self.use_bias
                else None
            ),
        )

        if update_previous:
            if isinstance(
                self.previous_module, LinearGrowingModule | Conv2dGrowingModule
            ):
                self.previous_module.extended_output_layer = (
                    self.previous_module.layer_of_tensor(alpha_weight, alpha_bias)
                )
            elif isinstance(
                self.previous_module,
                LinearMergeGrowingModule | Conv2dMergeGrowingModule,
            ):
                raise NotImplementedError("TODO: implement this")
            else:
                raise NotImplementedError(
                    f"The computation of the optimal added parameters is not implemented "
                    f"yet for {type(self.previous_module)} as previous module."
                )

        return alpha_weight, alpha_bias, omega, self.eigenvalues_extension<|MERGE_RESOLUTION|>--- conflicted
+++ resolved
@@ -74,16 +74,11 @@
 
     @property
     def in_features(self) -> int:
-<<<<<<< HEAD
-        warn(f"Using property in_features in {self}")
         return self.in_channels
 
     @property
     def out_features(self) -> int:
-        return self.input_volume
-=======
         return self.in_channels
->>>>>>> 53463568
 
     @property
     def out_features(self) -> int:
