import warnings
from typing import Iterator

import numpy as np
import torch

from gromo.config.loader import load_config
from gromo.utils.tensor_statistic import TensorStatistic
from gromo.utils.tools import compute_optimal_added_parameters, optimal_delta
from gromo.utils.utils import compute_tensor_stats, get_correct_device


class MergeGrowingModule(torch.nn.Module):
    """
    Module to connect multiple modules with an merge operation.
    This module does not perform the merge operation, it is done by the user.
    """

    def __init__(
        self,
        post_merge_function: torch.nn.Module = torch.nn.Identity(),
        previous_modules: list["MergeGrowingModule | GrowingModule"] | None = None,
        next_modules: list["MergeGrowingModule | GrowingModule"] | None = None,
        allow_growing: bool = False,
        tensor_s_shape: tuple[int, int] | None = None,
        device: torch.device | None = None,
        name: str | None = None,
    ) -> None:

        super(MergeGrowingModule, self).__init__()
        self._name = name
        self.name = (
            self.__class__.__name__
            if name is None
            else f"{self.__class__.__name__}({name})"
        )
        self._config_data, _ = load_config()
        self.device = get_correct_device(self, device)

        self.post_merge_function: torch.nn.Module = post_merge_function
        if self.post_merge_function:
            self.post_merge_function = self.post_merge_function.to(self.device)
        self._allow_growing = allow_growing

        self.store_input = 0
        self.input = None

        self.store_activity = 0
        self.activity = None

        self.tensor_s = TensorStatistic(
            tensor_s_shape,
            update_function=self.compute_s_update,
            device=self.device,
            name=f"S({self.name})",
        )

        self.previous_tensor_s: TensorStatistic | None = None
        self.previous_tensor_m: TensorStatistic | None = None

        self.previous_modules: list[MergeGrowingModule | GrowingModule] = []
        self.set_previous_modules(previous_modules)
        self.next_modules: list[MergeGrowingModule | GrowingModule] = []
        self.set_next_modules(next_modules)

    @property
    def input_volume(self) -> int:
        raise NotImplementedError

    @property
    def output_volume(self) -> int:
        raise NotImplementedError

    @property
    def number_of_successors(self):
        return len(self.next_modules)

    @property
    def number_of_predecessors(self):
        return len(self.previous_modules)

    def grow(self):
        """
        Function to call after growing previous or next modules.
        """
        # mainly used to reset the shape of the tensor S, M, prev S and prev M
        self.set_next_modules(self.next_modules)
        self.set_previous_modules(self.previous_modules)

    def add_next_module(self, module: "MergeGrowingModule | GrowingModule") -> None:
        """
        Add a module to the next modules of the current module.

        Parameters
        ----------
        module
            next module to add
        """
        self.next_modules.append(module)
        self.set_next_modules(
            self.next_modules
        )  # TODO: maybe it is possible to avoid this

    def add_previous_module(self, module: "MergeGrowingModule | GrowingModule") -> None:
        """
        Add a module to the previous modules of the current module.

        Parameters
        ----------
        module
            previous module to add
        """
        self.previous_modules.append(module)
        self.set_previous_modules(self.previous_modules)

    def set_next_modules(
        self, next_modules: list["MergeGrowingModule | GrowingModule"]
    ) -> None:
        """
        Set the next modules of the current module.

        Parameters
        ----------
        next_modules
            list of next modules
        """
        raise NotImplementedError

    def set_previous_modules(
        self, previous_modules: list["MergeGrowingModule | GrowingModule"]
    ) -> None:
        """
        Set the previous modules of the current module.

        Parameters
        ----------
        previous_modules
            list of previous modules
        """
        raise NotImplementedError

    def __str__(self, verbose=1):
        if verbose == 0:
            return f"{self.__class__.__name__} module."
        elif verbose == 1:
            previous_modules = (
                len(self.previous_modules) if self.previous_modules else "no"
            )
            next_modules = len(self.next_modules) if self.next_modules else "no"
            return (
                f"{self.__class__.__name__} module with {previous_modules} "
                f"previous modules and {next_modules} next modules."
            )
        elif verbose >= 2:
            txt = [
                f"{self.__class__.__name__} module.",
                f"\tPrevious modules : {self.previous_modules}",
                f"\tNext modules : {self.next_modules}",
                f"\tPost merge function : {self.post_merge_function}",
                f"\tAllow growing : {self._allow_growing}",
                f"\tStore input : {self.store_input}",
                f"\tStore activity : {self.store_activity}",
                f"\tTensor S : {self.tensor_s}",
                f"\tPrevious tensor S : {self.previous_tensor_s}",
                f"\tPrevious tensor M : {self.previous_tensor_m}",
            ]
            return "\n".join(txt)
        else:
            raise ValueError(f"verbose={verbose} is not a valid value.")

    def __repr__(self, *args, **kwargs):
        return self.__str__(*args, **kwargs)

    def forward(self, x: torch.Tensor) -> torch.Tensor:
        for t in (self.tensor_s, self.previous_tensor_s, self.previous_tensor_m):
            if t:
                t.updated = False

        if self.store_input > 0:
            self.input = x
            self.input.retain_grad()

        if self.post_merge_function and (x is not None):
            y = self.post_merge_function(x)
        else:
            y = x

        if self.store_activity > 0:
            self.activity = y.detach()
            self.tensor_s.updated = False  # reset the update flag

        return y

    @property
    def pre_activity(self):
        return self.input

    def projected_v_goal(self) -> torch.Tensor:
        """
        Compute the projected gradient of the goal with respect to the activity of the layer.

        dLoss/dA_proj := dLoss/dA - dW B[-1] where A is the pre-activation vector of the
        layer, and dW the optimal delta for all the previous layers

        Returns
        -------
        torch.Tensor
            projected gradient of the goal with respect to the activity of the next layer
            dLoss/dA - dW B[-1]
        """
        v_proj = self.pre_activity.grad.clone().detach()
        for module in self.previous_modules:
            if isinstance(module, GrowingModule):
                v_proj -= module.optimal_delta_layer(module.input)
            elif isinstance(module, MergeGrowingModule):
                for prev_module in module.previous_modules:
                    v_proj -= prev_module.optimal_delta_layer(prev_module.input)

        return v_proj

    def compute_s_update(self) -> tuple[torch.Tensor, int]:
        """
        Compute the update of the tensor S. Should be added to the type of layer.

        Returns
        -------
        torch.Tensor
            update of the tensor S
        int
            number of samples used to compute the update
        """
        raise NotImplementedError

    def compute_previous_s_update(self) -> tuple[torch.Tensor, int]:
        """
        Compute the update of the tensor S for the input of all previous modules.

        Returns
        -------
        torch.Tensor
            update of the tensor S
        int
            number of samples used to compute the update
        """
        raise NotImplementedError

    def compute_previous_m_update(self) -> tuple[torch.Tensor, int]:
        """
        Compute the update of the tensor M for the input of all previous modules.

        Returns
        -------
        torch.Tensor
            update of the tensor M
        int
            number of samples used to compute the update
        """
        raise NotImplementedError

    def init_computation(self) -> None:
        """
        Initialize the computation of the optimal added parameters.
        """
        self.store_input = True
        self.store_activity = True
        self.tensor_s.init()
        for module in self.previous_modules:
            module.store_input = True
            module.store_pre_activity = True
        if self.previous_tensor_s is not None:
            self.previous_tensor_s.init()
        if self.previous_tensor_m is not None:
            self.previous_tensor_m.init()

    def update_computation(self) -> None:
        """
        Update the computation of the optimal added parameters.
        """
        self.tensor_s.update()
        if self.previous_tensor_s is not None:
            self.previous_tensor_s.update()
        if self.previous_tensor_m is not None:
            self.previous_tensor_m.update()

    def reset_computation(self) -> None:
        """
        Reset the computation of the optimal added parameters.
        """
        self.store_input = False
        self.store_activity = False
        self.tensor_s.reset()
        for module in self.previous_modules:
            module.store_input = False
            module.store_pre_activity = False
<<<<<<< HEAD
        self.tensor_s.reset()
=======
>>>>>>> bf1b9133
        if self.previous_tensor_s is not None:
            self.previous_tensor_s.reset()
        if self.previous_tensor_m is not None:
            self.previous_tensor_m.reset()

    def delete_update(self, include_previous: bool = False) -> None:
        """
        Delete the update of the optimal added parameters.
        """
        self.activity = None
        self.input = None

        if include_previous:
            for previous_module in self.previous_modules:
                if isinstance(previous_module, GrowingModule):
                    previous_module.delete_update(
                        include_previous=False, delete_output=True
                    )

    def compute_optimal_delta(
        self,
        update: bool = True,
        return_deltas: bool = False,
        force_pseudo_inverse: bool = False,
        dtype: torch.dtype = torch.float32,
    ) -> list[tuple[torch.Tensor, torch.Tensor]] | None:
        """
        Compute the optimal delta for each previous layer using current S and M tensors.
        dW* = M S[-1]^-1 (if needed we use the pseudo-inverse)
        Compute dW* (and dBias* if needed) and update the optimal_delta_layer attribute.
        Parameters
        ----------
        update: bool, default True
            if True update the optimal delta layer attribute
        return_deltas: bool, default False
            if True return the deltas
        force_pseudo_inverse: bool, default False
            if True, use the pseudo-inverse to compute the optimal delta even if the
            matrix is invertible
        dtype: torch.dtype
            dtype for S and M during the computation
        Returns
        -------
        list[tuple[torch.Tensor, torch.Tensor]] | None
            optimal delta for the weights and the biases if needed
        """
        assert (
            self.previous_tensor_s is not None
        ), f"No previous tensor S for {self.name}."
        assert (
            self.previous_tensor_m is not None
        ), f"No previous tensor M for {self.name}."
        previous_tensor_s = self.previous_tensor_s()
        previous_tensor_m = self.previous_tensor_m()
        assert previous_tensor_s.shape[0] == self.total_in_features, (
            f"The inverse of S should have the same number of features as the input "
            f"of all previous modules. Expected {self.total_in_features}. Got {previous_tensor_s.shape[0]}."
        )
        assert previous_tensor_m.shape == (self.total_in_features, self.in_features), (
            f"The tensor M should have shape ({self.total_in_features}, {self.in_features}). "
            f"Got {previous_tensor_m.shape}."
        )
        delta, _ = optimal_delta(
            previous_tensor_s,
            previous_tensor_m,
            dtype=dtype,
            force_pseudo_inverse=force_pseudo_inverse,
        )

        deltas = []
        current_index = 0
        for module in self.previous_modules:
            if isinstance(module, MergeGrowingModule):
                continue
            delta_w = delta[:, current_index : current_index + module.in_features]
            if module.use_bias:
                delta_b = delta[:, current_index + module.in_features]
            else:
                delta_b = None

            # change the shape of the delta_w and delta_b to match the layer
            delta_w = delta_w.reshape(*module.weight.shape)
            if update:
                module.optimal_delta_layer = module.layer_of_tensor(delta_w, delta_b)
            # elif isinstance(module, MergeGrowingModule):
            #     if update:
            #         if module.post_merge_function.is_non_linear():
            #             warnings.warn(
            #                 f"The previous module {module.name} is a MergeGrowingModule with a non-linear post merge function. "
            #                 f"The optimal delta may not be accurate.",
            #                 UserWarning,
            #             )
            #         else:
            #             module.set_optimal_delta_layers(delta_w, delta_b)

            if return_deltas:
                deltas.append((delta_w, delta_b))

            current_index += module.in_features + module.use_bias

        if return_deltas:
            return deltas
        else:
            return None

    def update_size(self) -> None:
        """
        Update the input and output size of the module
        """
        if len(self.previous_modules) > 0:
            new_size = self.previous_modules[0].out_features
            self.in_features = new_size
        self.total_in_features = self.sum_in_features(with_bias=True)

        if self.total_in_features > 0:
            if self.previous_tensor_s._shape != (
                self.total_in_features,
                self.total_in_features,
            ):
                self.previous_tensor_s = TensorStatistic(
                    (
                        self.total_in_features,
                        self.total_in_features,
                    ),
                    device=self.device,
                    name=f"S[-1]({self.name})",
                    update_function=self.compute_previous_s_update,
                )
            if self.previous_tensor_m._shape != (
                self.total_in_features,
                self.in_features,
            ):
                self.previous_tensor_m = TensorStatistic(
                    (self.total_in_features, self.in_features),
                    device=self.device,
                    name=f"M[-1]({self.name})",
                    update_function=self.compute_previous_m_update,
                )
        else:
            self.previous_tensor_s = None
            self.previous_tensor_m = None

    @property
    def number_of_parameters(self):
        return 0

    def parameters(self, recurse: bool = True) -> Iterator[torch.nn.Parameter]:
        return iter([])

    def sum_in_features(self, with_bias: bool = False) -> int:
        """Count total in_features of previous modules

        Returns
        -------
        int
            sum of previous in_features
        """
        if with_bias:
            return sum(
                module.in_features + module.use_bias
                for module in self.previous_modules
                if isinstance(module, GrowingModule)
            )
        return sum(
            module.in_features
            for module in self.previous_modules
            if isinstance(module, GrowingModule)
        )

    def sum_out_features(self) -> int:
        """Count total out_features of next modules

        Returns
        -------
        int
            sum of next out_features
        """
        return np.sum([module.out_features for module in self.next_modules])

    def update_scaling_factor(self, scaling_factor: torch.Tensor | float) -> None:
        """
        Update the scaling factor of all next modules and
        the _next_module_scaling_factor of the previous modules.
        Does only work if previous and next modules are GrowingModule.

        Parameters
        ----------
        scaling_factor: torch.Tensor | float
            scaling factor to apply to the optimal delta
        """
        if isinstance(scaling_factor, torch.Tensor):
            scaling_factor = scaling_factor.item()
        for module in self.previous_modules:
            if isinstance(module, GrowingModule):
                module._scaling_factor_next_module.data[0] = scaling_factor
            else:
                raise TypeError(
                    f"Previous module must be a GrowingModule, got {type(module)}"
                )
        for module in self.next_modules:
            if isinstance(module, GrowingModule):
                module.__dict__["scaling_factor"].data[0] = scaling_factor
            else:
                raise TypeError(
                    f"Next module must be a GrowingModule, got {type(module)}"
                )

    def __del__(self) -> None:
        # Delete previous GrowingModules
        for prev_module in self.previous_modules:
            if isinstance(prev_module, GrowingModule):
                prev_module.__del__()
            elif isinstance(prev_module, MergeGrowingModule):
                if self in prev_module.next_modules:
                    prev_module.next_modules.remove(self)
                    prev_module.update_size()
        self.previous_modules = []
        # Delete next GrowingModules
        for next_module in self.next_modules:
            if isinstance(next_module, GrowingModule):
                next_module.__del__()
            elif isinstance(next_module, MergeGrowingModule):
                if self in next_module.previous_modules:
                    next_module.previous_modules.remove(self)
                    next_module.update_size()
        self.next_modules = []


class GrowingModule(torch.nn.Module):
    def __init__(
        self,
        layer: torch.nn.Module,
        tensor_s_shape: tuple[int, int] | None = None,
        tensor_m_shape: tuple[int, int] | None = None,
        post_layer_function: torch.nn.Module = torch.nn.Identity(),
        extended_post_layer_function: torch.nn.Module | None = None,
        allow_growing: bool = True,
        previous_module: torch.nn.Module | None = None,
        next_module: torch.nn.Module | None = None,
        device: torch.device | None = None,
        name: str | None = None,
    ) -> None:
        """
        Initialize a GrowingModule.

        Parameters
        ----------
        layer: torch.nn.Module
            layer of the module
        tensor_s_shape: tuple[int, int] | None
            shape of the tensor S
        tensor_m_shape: tuple[int, int] | None
            shape of the tensor M
        post_layer_function: torch.nn.Module
            function to apply after the layer
        allow_growing: bool
            if True, the module can grow (require a previous GrowingModule)
        previous_module: torch.nn.Module | None
            previous module
        next_module: torch.nn.Module | None
            next module
        device: torch.device | None
            device to use
        name: str | None
            name of the module
        """
        if tensor_s_shape is None:
            warnings.warn(
                "The tensor S shape is not provided."
                "It will automatically be determined but we encourage to provide it.",
                UserWarning,
            )
        else:
            assert len(tensor_s_shape) == 2, "The shape of the tensor S must be 2D."
            assert tensor_s_shape[0] == tensor_s_shape[1], "The tensor S must be square."
            if tensor_m_shape is not None:
                assert tensor_s_shape[0] == tensor_m_shape[0], (
                    f"The input matrices S and M must have compatible shapes."
                    f"(got {tensor_s_shape=} and {tensor_m_shape=})"
                )

        super(GrowingModule, self).__init__()
        self._name = name
        self.name = (
            self.__class__.__name__
            if name is None
            else f"{self.__class__.__name__}({name})"
        )
        self._config_data, _ = load_config()
        self.device = get_correct_device(self, device)

        self.layer: torch.nn.Module = layer.to(self.device)
        # TODO: don't allow non-linearity if prev module is merge
        self.post_layer_function: torch.nn.Module = post_layer_function.to(self.device)
        if extended_post_layer_function is None:
            self.extended_post_layer_function = self.post_layer_function
        else:
            self.extended_post_layer_function = extended_post_layer_function.to(
                self.device
            )
        if isinstance(self.extended_post_layer_function, torch.nn.Sequential):
            for module in self.extended_post_layer_function:
                if hasattr(module, "num_features"):
                    warnings.warn(
                        f"Warning in {self.name}: The extended post layer "
                        f"function may get a variable input size."
                    )
        elif hasattr(self.extended_post_layer_function, "num_features"):
            warnings.warn(
                f"Warning in {self.name}: The extended post layer "
                f"function may get a variable input size."
            )

        self._allow_growing = allow_growing
        assert not self._allow_growing or isinstance(
            previous_module, (GrowingModule, MergeGrowingModule)
        ), (
            f"to grow previous_module must be an instance of GrowingModule"
            f"or MergeGrowingModule, but got {type(previous_module)}"
        )

        self.next_module: torch.nn.Module | None = next_module
        self.previous_module: torch.nn.Module | None = previous_module

        self.__dict__["store_input"] = False
        self.__dict__["store_pre_activity"] = False
        # self.store_activity = False

        self._internal_store_input = False
        self._internal_store_pre_activity = False
        # self._internal_store_activity = False

        self._input: torch.Tensor | None = None
        self._pre_activity: torch.Tensor | None = None
        self._input_size: tuple[int, ...] | None = None

        self._tensor_s = TensorStatistic(
            tensor_s_shape,
            update_function=self.compute_s_update,
            device=self.device,
            name=f"S({self.name})",
        )
        self.tensor_m = TensorStatistic(
            tensor_m_shape,
            update_function=self.compute_m_update,
            device=self.device,
            name=f"M({self.name})",
        )
        # self.tensor_n = TensorStatistic(output_shape, update_function=self.compute_n_update)

        # the optimal update used to compute v_projected
        self.optimal_delta_layer: torch.nn.Module | None = None
        self.scaling_factor: torch.Tensor = torch.zeros(1, device=self.device)
        self.scaling_factor.requires_grad = True
        # to avoid having to link to the next module we get a copy of the scaling factor
        # of the next module to use it in the extended_forward
        self._scaling_factor_next_module = torch.zeros(1, device=self.device)

        self.extended_input_layer: torch.nn.Module | None = None
        self.extended_output_layer: torch.nn.Module | None = None

        # when updating a layer with t * optimal_delta_layer having a change of activity of dA
        # we have L(A + dA) = L(A) - t * parameter_update_decrease + o(t)
        self.parameter_update_decrease: torch.Tensor | None = None

        # when increasing this layer with sqrt(t) * extended_input_layer and
        # the previous with sqrt(t) * extended_output_layer having a change of activity of dA
        # we have L(A + dA) = L(A) - t * sigma'(0) * (eigenvalues_extension ** 2).sum() + o(t)
        self.eigenvalues_extension: torch.Tensor | None = None

        self.delta_raw: torch.Tensor | None = None

        # if self._allow_growing: # FIXME: should we add this condition?
        self.tensor_m_prev = TensorStatistic(
            None,
            update_function=self.compute_m_prev_update,
            device=self.device,
            name=f"M_prev({self.name})",
        )
        self.cross_covariance = TensorStatistic(
            None,
            update_function=self.compute_cross_covariance_update,
            device=self.device,
            name=f"C({self.name})",
        )

    # Parameters
    @property
    def input_volume(self) -> int:
        return self.layer.in_features

    @property
    def output_volume(self) -> int:
        return self.layer.out_features

    # Information functions
    @property
    def weight(self):
        return self.layer.weight

    @property
    def bias(self):
        return self.layer.bias

    @property
    def activation_gradient(self) -> torch.Tensor:
        """
        Return the derivative of the activation function before this layer at 0+.

        Returns
        -------
        torch.Tensor
            derivative of the activation function before this layer at 0+
        """
        raise NotImplementedError

    def parameters(self, recurse: bool = True) -> Iterator[torch.nn.Parameter]:
        """
        Return the parameters of the layer.

        Parameters
        ----------
        recurse: bool
            if True, return the parameters of the submodules

        Returns
        -------
        Iterator[Parameter]
            iterator over the parameters of the layer
        """
        return self.layer.parameters(recurse=recurse)

    def number_of_parameters(self) -> int:
        """
        Return the number of parameters of the layer.

        Returns
        -------
        int
            number of parameters
        """
        return sum(p.numel() for p in self.parameters())

    def __str__(self, verbose=0):
        if verbose == 0:
            return f"{self.name} module with {self.number_of_parameters()} parameters."
        elif verbose == 1:
            return (
                f"{self.name} module with {self.number_of_parameters()} parameters "
                f"({self._allow_growing=}, {self.store_input=}, "
                f"{self.store_pre_activity=})."
            )
        elif verbose >= 2:
            txt = [
                f"{self.name} module with {self.number_of_parameters()} parameters.",
                f"\tLayer : {self.layer}",
                f"\tPost layer function : {self.post_layer_function}",
                f"\tAllow growing : {self._allow_growing}",
                f"\tStore input : {self.store_input}",
                f"\t{self._internal_store_input=}",
                f"\tStore pre-activity : {self.store_pre_activity}",
                f"\t{self._internal_store_pre_activity=}",
                f"\tTensor S (internal) : {self._tensor_s}",
                f"\tTensor S : {self.tensor_s}",
                f"\tTensor M : {self.tensor_m}",
                f"\tOptimal delta layer : {self.optimal_delta_layer}",
                f"\tExtended input layer : {self.extended_input_layer}",
                f"\tExtended output layer : {self.extended_output_layer}",
            ]
            return "\n".join(txt)
        else:
            raise ValueError(f"verbose={verbose} is not a valid value.")

    def __repr__(self, *args, **kwargs):
        return self.__str__(*args, **kwargs)

    def __setattr__(self, key, value):
        if key == "store_input" and value is not self.store_input:
            self.__dict__["store_input"] = value
            if isinstance(self.previous_module, MergeGrowingModule):
                # As a MergeGrowingModule may have multiple next modules
                # we need to keep track of the number of modules that require the activity
                # to be stored. Hence we store it as long as one of the module requires it.
                self.previous_module.store_activity += 1 if value else -1
            else:
                self._internal_store_input = value
        elif key == "store_pre_activity" and value is not self.store_pre_activity:
            self.__dict__["store_pre_activity"] = value
            if isinstance(self.next_module, MergeGrowingModule):
                self.next_module.store_input += 1 if value else -1
            else:
                self._internal_store_pre_activity = value
        elif key == "previous_module" or key == "next_module":
            self.__dict__[key] = value
        elif key == "scaling_factor":
            if isinstance(value, torch.Tensor):
                assert value.shape == (1,), "The scaling factor must be a scalar."
                torch.nn.Module.__setattr__(self, key, value)
            else:
                assert isinstance(
                    value, (int, float)
                ), "The scaling factor must be a scalar."
                self.__dict__[key].data[0] = value
                # FIXME: should we not recreate the tensor? (problem with the gradient)
            if self.previous_module is None:
                pass
            elif isinstance(self.previous_module, GrowingModule):
                self.previous_module._scaling_factor_next_module.data[0] = (
                    self.scaling_factor.item()
                )
            elif isinstance(self.previous_module, MergeGrowingModule):
                # self.previous_module.update_scaling_factor(self.scaling_factor)
                pass
            else:
                raise TypeError(
                    f"Previous module must be a GrowingModule or MergeGrowingModule, got {type(self.previous_module)}"
                )
        elif key == "weight":
            self.layer.weight = value
        elif key == "bias":
            self.layer.bias = value
        else:
            # Warning: if you use __dict__ to set an attribute instead of
            # Module.__setattr__, the attribute will not be registered as a
            # parameter of the module ie .parameters() will not return it.
            torch.nn.Module.__setattr__(self, key, value)

    # Forward and storing
    def forward(self, x):
        """
        Forward pass of the module.
        If needed, store the activity and pre-activity tensors.

        Parameters
        ----------
        x: torch.Tensor
            input tensor

        Returns
        -------
        torch.Tensor
            output tensor
        """
        self._tensor_s.updated = False
        self.tensor_m.updated = False
        self.tensor_m_prev.updated = False
        self.cross_covariance.updated = False
        if isinstance(self.previous_module, GrowingModule):
            # TODO: change this condition by using self._allow_growing
            self.tensor_s_growth.updated = False

        if self._internal_store_input:
            self._input = x.detach()

        pre_activity: torch.Tensor = self.layer(x)

        if self._internal_store_pre_activity:
            self._pre_activity = pre_activity
            self._pre_activity.retain_grad()

        return self.post_layer_function(pre_activity)

    def extended_forward(
        self,
        x: torch.Tensor,
        x_ext: torch.Tensor | None = None,
        use_optimal_delta: bool = True,
        use_extended_input: bool = True,
        use_extended_output: bool = True,
    ) -> tuple[torch.Tensor, torch.Tensor | None]:
        """
        Forward pass of the module with layer extension and layer update scaled
        according to the scaling factor.
        WARNING: does not store the input and pre-activity tensors.
        WARNING: the scaling factor is squared for the optimal delta and
        linear for the extension. (Instead of linear for the optimal delta and
        squared for the extension as in the theory).

        Parameters
        ----------
        x: torch.Tensor
            input tensor
        x_ext: torch.Tensor | None
            extension tensor
        use_optimal_delta: bool, optional
            if True, use the optimal delta layer, default True
        use_extended_input: bool, optional
            if True, use the extended input layer, default True
        use_extended_output: bool, optional
            if True, use the extended output layer, default True

        Returns
        -------
        tuple[torch.Tensor, torch.Tensor]
            output tensor and extension tensor
        """
        pre_activity = self.layer(x)

        # FIXME: should the scaling factor be squared with torch.sign?
        linear_factor = self.scaling_factor**2 * torch.sign(self.scaling_factor)
        sqrt_factor = self.scaling_factor

        if self.optimal_delta_layer is not None and use_optimal_delta:
            pre_activity -= linear_factor * self.optimal_delta_layer(x)

        if use_extended_input:
            if self.extended_input_layer:
                if x_ext is None:
                    raise ValueError(
                        f"x_ext must be provided got None for {self.name}."
                        f"As the input is extended, an extension is needed."
                    )
                pre_activity += sqrt_factor * self.extended_input_layer(x_ext)
            else:
                if x_ext is not None:  # TODO: and is not empty
                    warnings.warn(
                        f"x_ext must be None got {x_ext} for {self.name}. As the input is not extended, no extension is needed.",
                        UserWarning,
                    )

        if self.extended_output_layer and use_extended_output:
            supplementary_pre_activity = (
                self._scaling_factor_next_module * self.extended_output_layer(x)
            )
            supplementary_activity = self.extended_post_layer_function(
                supplementary_pre_activity
            )
        else:
            supplementary_activity = None

        activity = self.post_layer_function(pre_activity)

        return activity, supplementary_activity

    def update_input_size(
        self,
        input_size: tuple[int, ...] | None = None,
        compute_from_previous: bool = False,
        force_update: bool = True,
    ) -> tuple[int, ...] | None:
        """
        Update the input size of the layer. Either according to the parameter or the input currently stored.

        Parameters
        ----------
        input_size: tuple[int, ...] | None
            new input size
        compute_from_previous: bool
            whether to compute the input size from the previous module
            assuming its output size won't be affected by the post-layer function
        force_update: bool
            whether to force the update even if the input size is already set
            (_input_size is not None)

        Returns
        -------
        tuple[int, ...] | None
            updated input size if it could be computed, None otherwise
        """
        raise NotImplementedError

    @property
    def input_size(self) -> tuple[int, ...]:
        if self._input_size is None:
            self.update_input_size()
            if self._input_size is None:
                raise ValueError(
                    f"The input size of the layer {self.name} is not defined."
                )
        return self._input_size

    @input_size.setter
    def input_size(self, value: tuple[int, ...] | None) -> None:
        if value is not None:
            self.update_input_size(value)
        else:
            self._input_size = None

    @property
    def input(self) -> torch.Tensor:
        if self.store_input:
            if self._internal_store_input:
                assert self._input is not None, (
                    "The input is not stored." "Apparently it was not computed yet."
                )
                return self._input
            else:
                assert self.previous_module, (
                    "A previous module is needed to store the input."
                    "Otherwise self._internal_store_input must be set to True."
                )
                return self.previous_module.activity
        else:
            raise ValueError("The input is not stored.")

    @property
    def input_extended(self) -> torch.Tensor:
        """
        Return the input extended ones if the bias is used.

        Returns
        -------
        torch.Tensor
            input extended
        """
        if self.use_bias:
            raise NotImplementedError
        else:
            return self.input

    @property
    def pre_activity(self) -> torch.Tensor:
        if self.store_pre_activity:
            if self._internal_store_pre_activity:
                assert self._pre_activity is not None, (
                    "The pre-activity is not stored."
                    "Apparently it was not computed yet."
                )
                return self._pre_activity
            else:
                assert self.next_module, (
                    "A next module is needed to store the input."
                    "Otherwise self._internal_store_pre_activity must be set to True."
                )
                return self.next_module.input
        else:
            raise ValueError(f"The pre-activity is not stored for {self.name}.")

    # Statistics computation
    def projected_v_goal(self, input_vector: torch.Tensor) -> torch.Tensor:
        """
        Compute the projected gradient of the goal with respect to the activity of the layer.

        dLoss/dA_proj := dLoss/dA - dW B[-1] where A is the pre-activation vector of the
        layer, and dW the optimal delta for the layer

        Parameters
        ----------
        input_vector: torch.Tensor of shape (n_samples, in_features)
            input vector B[-1]

        Returns
        -------
        torch.Tensor
            projected gradient of the goal with respect to the activity of the next layer
            dLoss/dA - dW B[-1]
        """
        assert self.optimal_delta_layer, (
            "The optimal delta layer is not computed."
            "Therefore the projected gradient cannot be computed."
        )
        return self.pre_activity.grad - self.optimal_delta_layer(input_vector)

    def compute_s_update(self) -> tuple[torch.Tensor, int]:
        """
        Compute the update of the tensor S. Should be added to the type of layer.

        Returns
        -------
        torch.Tensor
            update of the tensor S
        int
            number of samples used to compute the update
        """
        raise NotImplementedError

    @property
    def tensor_s(self) -> TensorStatistic:
        """
        Return the tensor S of the layer.
        Either the tensor S computed locally or the tensor S of the previous merge layer.

        Returns
        -------
        TensorStatistic
            tensor S
        """
        if isinstance(self.previous_module, MergeGrowingModule):
            return self.previous_module.tensor_s
        else:
            return self._tensor_s

    @property
    def tensor_s_growth(self):
        """
        Redirect to the tensor S of the previous module.
        """
        if self.previous_module is None:
            raise ValueError(
                f"No previous module for {self.name}. Thus S growth is not defined."
            )
        elif isinstance(self.previous_module, GrowingModule):
            return self.previous_module.tensor_s
        elif isinstance(self.previous_module, MergeGrowingModule):
            raise NotImplementedError(
                f"S growth is not implemented for module preceded by an MergeGrowingModule."
                f" (error in {self.name})"
            )
        else:
            raise NotImplementedError(
                f"S growth is not implemented yet for {type(self.previous_module)} as previous module."
            )

    @tensor_s_growth.setter
    def tensor_s_growth(self, value) -> None:
        """
        Allow to set the tensor_s_growth but has no effect.
        """
        raise AttributeError(
            f"You tried to set tensor_s_growth of a GrowingModule (name={self.name})."
            "This is not allowed because tensor_s_growth refers to the previous module's tensor_s, not the current module's tensor_s."
        )

    def compute_m_update(
        self, desired_activation: torch.Tensor | None = None
    ) -> tuple[torch.Tensor, int]:
        """
        Compute the update of the tensor M. Should be added to the type of layer.

        Parameters
        ----------
        desired_activation: torch.Tensor | None
            desired variation direction of the output  of the layer

        Returns
        -------
        torch.Tensor
            update of the tensor M
        int
            number of samples used to compute the update
        """
        raise NotImplementedError

    def compute_m_prev_update(
        self, desired_activation: torch.Tensor | None = None
    ) -> tuple[torch.Tensor, int]:
        """
        Compute the update of the tensor M_{-2} := dA B[-2]^T.

        Parameters
        ----------
        desired_activation: torch.Tensor | None
            desired variation direction of the output  of the layer

        Returns
        -------
        torch.Tensor
            update of the tensor M_{-2}
        int
            number of samples used to compute the update
        """
        raise NotImplementedError

    def compute_cross_covariance_update(self) -> tuple[torch.Tensor, int]:
        """
        Compute the update of the tensor C := B[-1] B[-2]^T.

        Returns
        -------
        torch.Tensor
            update of the tensor C
        int
            number of samples used to compute the update
        """
        raise NotImplementedError

    def compute_n_update(self):
        """
        Compute the update of the tensor N. Should be added to the type of layer.

        Returns
        -------
        torch.Tensor
            update of the tensor N
        """
        raise NotImplementedError

    @property
    def tensor_n(self) -> torch.Tensor:
        """
        Compute the tensor N for the layer with the current M_{-2}, C and optimal delta.

        Returns
        -------
        torch.Tensor
            N
        """
        raise NotImplementedError

    # Layer edition
    def layer_of_tensor(
        self, weight: torch.Tensor, bias: torch.Tensor | None = None
    ) -> torch.nn.Linear:
        """
        Create a layer with the same characteristics (excepted the shape)
         with weight as parameter and bias as bias.

        Parameters
        ----------
        weight: torch.Tensor
            weight of the layer
        bias: torch.Tensor | None
            bias of the layer

        Returns
        -------
        torch.nn.Linear
            layer with the same characteristics
        """
        raise NotImplementedError

    def add_parameters(self, **kwargs) -> None:
        """
        Grow the module by adding new parameters to the layer.

        Parameters
        ----------
        kwargs: dict
            typically include the values of the new parameters to add to the layer
        """
        raise NotImplementedError

    def layer_in_extension(self, weight: torch.Tensor) -> None:
        """
        Extend the layer with the parameters of layer assuming
        that the input of the layer is extended but not the output.

        Parameters
        ----------
        weight: torch.Tensor
            weight of the extension
        """
        raise NotImplementedError

    def layer_out_extension(
        self, weight: torch.Tensor, bias: torch.Tensor | None = None
    ) -> None:
        """
        Extend the layer with the parameters of layer assuming
        that the output of the layer is extended but not the input.

        Parameters
        ----------
        weight: torch.Tensor
            weight of the extension
        bias: torch.Tensor | None
            bias of the extension if needed
        """
        raise NotImplementedError

    def parameter_step(
        self, delta_weights: torch.Tensor, delta_biases: torch.Tensor | None = None
    ) -> None:
        """
        Update the parameters of the layer with the given deltas.

        Parameters
        ----------
        delta_weights: torch.Tensor
            delta values for the weights
        delta_biases: torch.Tensor | None
            delta values for the biases, if None, the biases are not updated
        """
        self.layer.weight.data += delta_weights
        if delta_biases is not None:
            self.layer.bias.data += delta_biases

    def _sub_select_added_output_dimension(self, keep_neurons: int) -> None:
        """
        Select the first `keep_neurons` neurons of the optimal added output dimension.

        Parameters
        ----------
        keep_neurons: int
            number of neurons to keep
        """
        raise NotImplementedError

    def sub_select_optimal_added_parameters(
        self,
        keep_neurons: int,
        sub_select_previous: bool = True,
    ) -> None:
        """
        Select the first keep_neurons neurons of the optimal added parameters
        linked to this layer.

        Parameters
        ----------
        keep_neurons: int
            number of neurons to keep
        sub_select_previous: bool
            if True, sub-select the previous layer added parameters as well
        """
        raise NotImplementedError

    def _apply_output_changes(
        self, scaling_factor: float | torch.Tensor | None = None, extension_size: int = 0
    ) -> None:
        """
        Extend the layer output with the current layer output extension,
        with the scaling factor of the next module if no scaling factor is provided.

        Parameters
        ----------
        scaling_factor: float | torch.Tensor
            scaling factor to apply to the optimal delta
        """
        if scaling_factor is None:
            scaling_factor = self._scaling_factor_next_module
        else:
            if isinstance(scaling_factor, (int, float, np.number)):
                scaling_factor = torch.tensor(scaling_factor, device=self.device)
            if not (
                abs(scaling_factor.item() - self._scaling_factor_next_module.item())
                < 1e-4
            ):
                warnings.warn(
                    f"Scaling factor {scaling_factor} is different from the one "
                    f"used during the extended_forward {self._scaling_factor_next_module}."
                )
        if extension_size > 0 or self.extended_output_layer is not None:
            assert isinstance(self.extended_output_layer, torch.nn.Module), (
                f"The layer {self.name} has no output extension but an"
                f" extension of size {extension_size} was requested."
            )
            self.layer_out_extension(
                weight=scaling_factor * self.extended_output_layer.weight,
                bias=(
                    scaling_factor * self.extended_output_layer.bias
                    if self.extended_output_layer.bias is not None
                    else None
                ),
            )

            if isinstance(self.post_layer_function, torch.nn.Sequential):
                for module in self.post_layer_function:
                    if hasattr(module, "grow"):
                        module.grow(extension_size)
            elif hasattr(self.post_layer_function, "grow"):
                self.post_layer_function.grow(extension_size)

    def apply_change(
        self,
        scaling_factor: float | torch.Tensor | None = None,
        apply_previous: bool = True,
        apply_delta: bool = True,
        apply_extension: bool = True,
        extension_size: int | None = None,
    ) -> None:
        """
        Apply the optimal delta and extend the layer with current
        optimal delta and layer extension with the current scaling factor.
        This means that the layer input is extended with the current layer output
        extension and the previous layer output is extended with the previous layer
        output extension both scaled by the current scaling factor.
        This also means that the layer output is not extended.

        Parameters
        ----------
        scaling_factor: float | torch.Tensor | None
            scaling factor to apply to the optimal delta,
             if None use the current scaling factor
        apply_previous: bool
            if True apply the change to the previous layer, by default True
        apply_delta: bool
            if True apply the optimal delta to the layer, by default True
        apply_extension: bool
            if True apply the extension to the layer, by default True
        extension_size: int | None
            size of the extension to apply, by default None and get automatically
            determined using `self.eigenvalues_extension.shape[0]`
        """
        # print(f"==================== Applying change to {self.name} ====================")
        if scaling_factor is not None:
            self.scaling_factor = scaling_factor  # type: ignore
            # this type problem is due to the use of the setter to change the scaling factor
        linear_factor = self.scaling_factor**2 * torch.sign(self.scaling_factor)
        sqrt_factor = self.scaling_factor
        if apply_delta and self.optimal_delta_layer is not None:
            self.parameter_step(
                delta_weights=-linear_factor * self.optimal_delta_layer.weight.data,
                delta_biases=(
                    -linear_factor * self.optimal_delta_layer.bias.data
                    if self.optimal_delta_layer.bias is not None
                    else None
                ),
            )
        if apply_extension:
            if self.extended_input_layer:
                assert self.extended_input_layer.bias is None or torch.allclose(
                    self.extended_input_layer.bias,
                    torch.zeros_like(self.extended_input_layer.bias),
                ), "The bias of the input extension must be null."
                if self.scaling_factor == 0:
                    warnings.warn(
                        "The scaling factor is null. The input extension will have no effect."
                    )
                self.layer_in_extension(
                    weight=sqrt_factor * self.extended_input_layer.weight
                )

            if apply_previous and self.previous_module is not None:
                if isinstance(self.previous_module, GrowingModule):
                    if self.previous_module.extended_output_layer is not None:
                        if extension_size is None:
                            assert self.eigenvalues_extension is not None, (
                                "We need to determine the size of the extension but "
                                "it was not given as parameter nor could be automatically "
                                "determined as self.eigenvalues_extension is None"
                                f"(Error occurred in {self.name})"
                            )
                            extension_size = self.eigenvalues_extension.shape[0]
                    else:
                        if extension_size is None:
                            extension_size = 0
                        elif extension_size > 0:
                            raise ValueError(
                                f"The layer {self.name} has no input extension but an"
                                f" extension of size {extension_size} was requested."
                            )
                    self.previous_module._apply_output_changes(
                        scaling_factor=self.scaling_factor,
                        extension_size=extension_size,
                    )
                elif isinstance(self.previous_module, MergeGrowingModule):
                    raise NotImplementedError  # TODO
                else:
                    raise NotImplementedError

            # Update the size of the previous and next modules
            if isinstance(self.previous_module, MergeGrowingModule):
                self.previous_module.update_size()
            if isinstance(self.next_module, MergeGrowingModule):
                self.next_module.update_size()

    # Optimal update computation
    def compute_optimal_delta(
        self,
        update: bool = True,
        dtype: torch.dtype = torch.float32,
        force_pseudo_inverse: bool = False,
    ) -> tuple[torch.Tensor, torch.Tensor | None, torch.Tensor | float]:
        """
        Compute the optimal delta for the layer using current S and M tensors.

        dW* = M S[-1]^-1 (if needed we use the pseudo-inverse)

        Compute dW* (and dBias* if needed) and update the optimal_delta_layer attribute.
        L(A + gamma * B * dW) = L(A) - gamma * d + o(gamma)
        where d is the first order decrease and gamma the scaling factor.

        Parameters
        ----------
        update: bool
            if True update the optimal delta layer attribute and the first order decrease
        dtype: torch.dtype
            dtype for S and M during the computation
        force_pseudo_inverse: bool
            if True, use the pseudo-inverse to compute the optimal delta even if the
            matrix is invertible

        Returns
        -------
        tuple[torch.Tensor, torch.Tensor | None, torch.Tensor | float]
            optimal delta for the weights, the biases if needed and the first order decrease
        """
        tensor_s = self.tensor_s()
        tensor_m = self.tensor_m()

        self.delta_raw, self.parameter_update_decrease = optimal_delta(
            tensor_s, tensor_m, dtype=dtype, force_pseudo_inverse=force_pseudo_inverse
        )

        if self.use_bias:
            delta_weight = self.delta_raw[:, :-1]
            delta_bias = self.delta_raw[:, -1]
        else:
            delta_weight = self.delta_raw
            delta_bias = None

        delta_weight = delta_weight.reshape(*self.weight.shape)

        if update:
            self.optimal_delta_layer = self.layer_of_tensor(delta_weight, delta_bias)
        return delta_weight, delta_bias, self.parameter_update_decrease

    def _auxiliary_compute_alpha_omega(
        self,
        numerical_threshold: float = 1e-15,
        statistical_threshold: float = 1e-3,
        maximum_added_neurons: int | None = None,
        dtype: torch.dtype = torch.float32,
        use_projected_gradient: bool = True,
    ) -> tuple[torch.Tensor, torch.Tensor, torch.Tensor]:
        """
        Auxiliary function to compute the optimal added parameters (alpha, omega, k)

        Parameters
        ----------
        numerical_threshold: float
            threshold to consider an eigenvalue as zero in the square root of the inverse of S
        statistical_threshold: float
            threshold to consider an eigenvalue as zero in the SVD of S{-1/2} N
        maximum_added_neurons: int | None
            maximum number of added neurons, if None all significant neurons are kept
        dtype: torch.dtype
            dtype for S and N during the computation
        use_projected_gradient: bool
            whereas to use the projected gradient ie `tensor_n` or the raw `tensor_m`

        Returns
        -------
        tuple[torch.Tensor, torch.Tensor, torch.Tensor]
            optimal added weights alpha, omega and eigenvalues lambda
        """
        if use_projected_gradient:
            matrix_n = self.tensor_n
        else:
            matrix_n = -self.tensor_m_prev()
        # It seems that sometimes the tensor N is not accessible.
        # I have no idea why this occurs sometimes.

        assert self.previous_module, (
            f"No previous module for {self.name}."
            "Therefore neuron addition is not possible."
        )
        matrix_s = self.tensor_s_growth()

        saved_dtype = matrix_s.dtype
        if matrix_n.dtype != dtype:
            matrix_n = matrix_n.to(dtype=dtype)
        if matrix_s.dtype != dtype:
            matrix_s = matrix_s.to(dtype=dtype)
        alpha, omega, eigenvalues_extension = compute_optimal_added_parameters(
            matrix_s=matrix_s,
            matrix_n=matrix_n,
            numerical_threshold=numerical_threshold,
            statistical_threshold=statistical_threshold,
            maximum_added_neurons=maximum_added_neurons,
        )

        alpha = alpha.to(dtype=saved_dtype)
        omega = omega.to(dtype=saved_dtype)
        eigenvalues_extension = eigenvalues_extension.to(dtype=saved_dtype)

        return alpha, omega, eigenvalues_extension

    def compute_optimal_added_parameters(
        self,
        numerical_threshold: float = 1e-15,
        statistical_threshold: float = 1e-3,
        maximum_added_neurons: int | None = None,
        update_previous: bool = True,
        dtype: torch.dtype = torch.float32,
        use_projected_gradient: bool = True,
    ) -> tuple[torch.Tensor, torch.Tensor | None, torch.Tensor, torch.Tensor]:
        """
        Compute the optimal added parameters to extend the input layer.
        Update the extended_input_layer and the eigenvalues_extension.

        Parameters
        ----------
        numerical_threshold: float
            threshold to consider an eigenvalue as zero in the square root of the inverse of S
        statistical_threshold: float
            threshold to consider an eigenvalue as zero in the SVD of S{-1/2} N
        maximum_added_neurons: int | None
            maximum number of added neurons, if None all significant neurons are kept
        update_previous: bool
            whether to change the previous layer extended_output_layer
        dtype: torch.dtype
            dtype for S and N during the computation
        use_projected_gradient: bool
            whereas to use the projected gradient ie `tensor_n` or the raw `tensor_m`

        Returns
        -------
        tuple[torch.Tensor, torch.Tensor | None, torch.Tensor, torch.Tensor]
            optimal added weights alpha weights, alpha bias, omega and eigenvalues lambda
        """
        raise NotImplementedError

    @property
    def first_order_improvement(self) -> torch.Tensor:
        """
        Get the first order improvement of the block.

        Returns
        -------
        torch.Tensor
            first order improvement
        """
        assert self.parameter_update_decrease is not None, (
            "The first order improvement is not computed. "
            "Use compute_optimal_delta before."
        )
        if self.eigenvalues_extension is not None:
            return (
                self.parameter_update_decrease
                + self.activation_gradient * (self.eigenvalues_extension**2).sum()
            )
        else:
            return self.parameter_update_decrease

    def compute_optimal_updates(
        self,
        numerical_threshold: float = 1e-10,
        statistical_threshold: float = 1e-5,
        maximum_added_neurons: int | None = None,
        update_previous: bool = True,
        dtype: torch.dtype = torch.float32,
        use_projected_gradient: bool = True,
    ) -> tuple[torch.Tensor, torch.Tensor | None]:
        """
        Compute the optimal update  and additional neurons.

        Parameters
        ----------
        numerical_threshold: float
            threshold to consider an eigenvalue as zero in the square root of the inverse of S
        statistical_threshold: float
            threshold to consider an eigenvalue as zero in the SVD of S{-1/2} N
        maximum_added_neurons: int | None
            maximum number of added neurons, if None all significant neurons are kept
        update_previous: bool
            whether to change the previous layer extended_output_layer
        dtype: torch.dtype
            dtype for the computation of the optimal delta and added parameters
        use_projected_gradient: bool
            whereas to use the projected gradient ie `tensor_n` or the raw `tensor_m`

        Returns
        -------
        tuple[torch.Tensor, torch.Tensor | None]
            optimal extension for the previous layer (weights and biases)
        """
        self.compute_optimal_delta(dtype=dtype)

        if self.previous_module is None:
            return  # FIXME: change the definition of the function
        elif isinstance(self.previous_module, GrowingModule):
            alpha_weight, alpha_bias, _, _ = self.compute_optimal_added_parameters(
                numerical_threshold=numerical_threshold,
                statistical_threshold=statistical_threshold,
                maximum_added_neurons=maximum_added_neurons,
                update_previous=update_previous,
                dtype=dtype,
                use_projected_gradient=use_projected_gradient,
            )
            return alpha_weight, alpha_bias
        elif isinstance(self.previous_module, MergeGrowingModule):
            raise NotImplementedError  # TODO
        else:
            raise NotImplementedError

    def init_computation(self) -> None:
        """
        Initialize the computation of the optimal added parameters.
        """
        self.store_input = True
        self.store_pre_activity = True
        self.tensor_s.init()
        self.tensor_m.init()
        if self.previous_module is None:
            return
        elif isinstance(self.previous_module, GrowingModule):
            self.previous_module.store_input = True
            self.tensor_m_prev.init()
            self.cross_covariance.init()
            self.tensor_s_growth.init()
        elif isinstance(self.previous_module, MergeGrowingModule):
            self.previous_module.init_computation()
        else:
            raise NotImplementedError

    def update_computation(self) -> None:
        """
        Update the computation of the optimal added parameters.
        """
        self.tensor_s.update()
        self.tensor_m.update()
        if self.previous_module is None:
            return
        elif isinstance(self.previous_module, GrowingModule):
            self.tensor_m_prev.update()
            self.cross_covariance.update()
            self.tensor_s_growth.update()
        elif isinstance(self.previous_module, MergeGrowingModule):
            self.previous_module.update_computation()
        else:
            raise NotImplementedError

    def reset_computation(self) -> None:
        """
        Reset the computation of the optimal added parameters.
        """
        self.store_input = False
        self.store_pre_activity = False
        self.tensor_s.reset()
        self.tensor_m.reset()
        if self.previous_module is None:
            return
        elif isinstance(self.previous_module, GrowingModule):
            self.tensor_m_prev.reset()
            self.cross_covariance.reset()
            self.tensor_s_growth.reset()
        elif isinstance(self.previous_module, MergeGrowingModule):
            self.previous_module.reset_computation()
        else:
            raise NotImplementedError

    def delete_update(
        self,
        include_previous: bool = True,
        delete_delta: bool = True,
        delete_input: bool = True,
        delete_output: bool = False,
    ) -> None:
        """
        Delete the updates of the layer:
        - optimal_delta_layer
        - extended_input_layer and associated extensions

        By default, we do not delete the extended_output_layer of this layer because it
        could be required by the next layer.

        Parameters
        ----------
        include_previous : bool, optional
            delete the extended_output_layer of the previous layer, by default True
        delete_delta : bool, optional
            delete the optimal_delta_layer of the module, by default True
        delete_input : bool, optional
            delete the extended_input_layer of this module, by default True
        delete_output : bool, optional
            delete the extended_output_layer of this layer, by default False
            warning: this does not delete the extended_input_layer of the next layer

        Raises
        ------
        NotImplementedError
            raised when include_previous is True and the previous module is of type MergeGrowingModule
        TypeError
            raised when the previous module is not of type GrowingModule or MergeGrowingModule
        """
        if delete_delta:
            self.optimal_delta_layer = None
        self.scaling_factor = 0.0  # type: ignore
        # this type problem is due to the use of the setter to change the scaling factor
        self.parameter_update_decrease = None
        self.eigenvalues_extension = None
        self._pre_activity = None
        self._input = None

        # delete extended_output_layer
        if delete_output:
            self.extended_output_layer = None

        # delete previous module extended_output_layer
        if self.extended_input_layer is not None and delete_input:
            # delete extended_input_layer
            self.extended_input_layer = None
            if self.previous_module is not None:
                # normal behavior
                if include_previous:
                    if isinstance(self.previous_module, GrowingModule):
                        self.previous_module.extended_output_layer = None
                    elif isinstance(self.previous_module, MergeGrowingModule):
                        raise NotImplementedError  # TODO
                        # two options for future implementation:
                        # 1. Do nothing(ie replace raise NotImplementedError by return or
                        # a warning) and let the user fully in charge of deleting the
                        # associated extensions.
                        # 2. Delete associated extension ie all previous extended output,
                        # all parallel extended input and maybe more as we could have
                        # skip connections...

                    else:
                        raise TypeError(
                            f"Unexpected type for previous_module of {self.name}"
                            f"got {type(self.previous_module)} instead of GrowingModule "
                            f"or MergeGrowingModule."
                        )
                # risky behavior
                else:  # include_previous is False
                    if isinstance(self.previous_module, GrowingModule):
                        if self.previous_module.extended_output_layer is not None:
                            warnings.warn(
                                f"The extended_input_layer of {self.name} has been"
                                f" deleted. However, the extended_output_layer associated "
                                f"stored in the previous module named "
                                f"{self.previous_module.name} has not been deleted."
                                "This may lead to errors when using extended_forward.",
                                UserWarning,
                            )
                        # otherwise it is ok as user already deleted the extended_output_layer
                    elif isinstance(self.previous_module, MergeGrowingModule):
                        return
                        # the user intentionally decided to take care of deletion of the
                        # other extensions we do not raise a warning (in contrast with the
                        # GrowingModule case) as  this is way more likely to happen
                        # with MergeGrowingModule
                    else:
                        raise TypeError(
                            f"Unexpected type for previous_module of {self.name}"
                            f"got {type(self.previous_module)} instead of GrowingModule "
                            f"or MergeGrowingModule."
                        )
            # incorrect behavior
            else:  # self.previous_module is None
                warnings.warn(
                    f"The extended_input_layer of {self.name} has been deleted."
                    "However, no previous module is associated with this layer."
                    "Therefore, no extended_output_layer has been deleted."
                    "This is not supposed to happen as to grow a layer a previous "
                    "module is needed.",
                    UserWarning,
                )

    def __del__(self) -> None:
        # Unset next module of self.previous_module
        if hasattr(self, "previous_module") and self.previous_module is not None:
            if isinstance(self.previous_module, GrowingModule):
                self.previous_module.next_module = None
            elif isinstance(self.previous_module, MergeGrowingModule):
                if self in self.previous_module.next_modules:
                    self.previous_module.next_modules.remove(self)
                    self.previous_module.update_size()
            self.previous_module = None
        # Unset previous module of self.next_module
        if hasattr(self, "next_module") and self.next_module is not None:
            if isinstance(self.next_module, GrowingModule):
                self.next_module.previous_module = None
            elif isinstance(self.next_module, MergeGrowingModule):
                if self in self.next_module.previous_modules:
                    self.next_module.previous_modules.remove(self)
                    self.next_module.update_size()
            self.next_module = None

    def weights_statistics(self) -> dict[str, dict[str, float]]:
        """
        Get the statistics of the weights in the growing layer.

        Returns
        -------
        dict[str, dict[str, float]]
            A dictionary where keys are weights names and
            values are dictionaries of weight statistics.
        """
        layer_stats = {
            "weight": compute_tensor_stats(self.layer.weight),
        }
        if self.layer.bias is not None:
            layer_stats["bias"] = compute_tensor_stats(self.layer.bias)

        return layer_stats


if __name__ == "__main__":
    help(GrowingModule)<|MERGE_RESOLUTION|>--- conflicted
+++ resolved
@@ -292,10 +292,6 @@
         for module in self.previous_modules:
             module.store_input = False
             module.store_pre_activity = False
-<<<<<<< HEAD
-        self.tensor_s.reset()
-=======
->>>>>>> bf1b9133
         if self.previous_tensor_s is not None:
             self.previous_tensor_s.reset()
         if self.previous_tensor_m is not None:
