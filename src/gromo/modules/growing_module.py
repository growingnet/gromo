--- conflicted
+++ resolved
@@ -333,19 +333,10 @@
         """
         self.store_input = True
         self.store_activity = True
+        self.tensor_s.init()
         for module in self.previous_modules:
             module.store_input = True
-<<<<<<< HEAD
             module.store_pre_activity = True
-        if self.previous_tensor_s is not None:
-            self.previous_tensor_s.init()
-            self.previous_tensor_m.init()
-
-    def update_computation(self) -> None:
-        self.previous_tensor_s.update()
-        self.previous_tensor_m.update()
-=======
-        self.tensor_s.init()
         if self.previous_tensor_s is not None:
             self.previous_tensor_s.init()
         if self.previous_tensor_m is not None:
@@ -360,7 +351,6 @@
             self.previous_tensor_s.update()
         if self.previous_tensor_m is not None:
             self.previous_tensor_m.update()
->>>>>>> ea7758c4
 
     def reset_computation(self) -> None:
         """
@@ -368,18 +358,13 @@
         """
         self.store_input = False
         self.store_activity = False
+        self.tensor_s.reset()
         for module in self.previous_modules:
             module.store_input = False
-<<<<<<< HEAD
             module.store_pre_activity = False
         if self.previous_tensor_s is not None:
             self.previous_tensor_s.reset()
-=======
-        self.tensor_s.reset()
-        if self.previous_tensor_s is not None:
-            self.previous_tensor_s.reset()
         if self.previous_tensor_m is not None:
->>>>>>> ea7758c4
             self.previous_tensor_m.reset()
 
     def delete_update(self, include_previous: bool = False) -> None:
