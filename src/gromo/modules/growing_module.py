import warnings
from typing import Iterator

import numpy as np
import torch

from gromo.config.loader import load_config
from gromo.utils.tensor_statistic import TensorStatistic
from gromo.utils.tools import compute_optimal_added_parameters, optimal_delta
from gromo.utils.utils import (
    compute_tensor_stats,
    get_correct_device,
    known_activations_zero_plus_gradient,
)


# Constants for gradient computation
GRADIENT_COMPUTATION_EPSILON = 1e-5  # Small perturbation for gradient computation


class MergeGrowingModule(torch.nn.Module):
    """
    Module to connect multiple modules with an merge operation.
    This module does not perform the merge operation, it is done by the user.
    """

    def __init__(
        self,
        post_merge_function: torch.nn.Module = torch.nn.Identity(),
        previous_modules: list["MergeGrowingModule | GrowingModule"] | None = None,
        next_modules: list["MergeGrowingModule | GrowingModule"] | None = None,
        allow_growing: bool = False,
        tensor_s_shape: tuple[int, int] | None = None,
        device: torch.device | None = None,
        name: str | None = None,
    ) -> None:
        super(MergeGrowingModule, self).__init__()
        self._name = name
        self.name = (
            self.__class__.__name__
            if name is None
            else f"{self.__class__.__name__}({name})"
        )
        self._config_data, _ = load_config()
        self.device = get_correct_device(self, device)

        self.post_merge_function: torch.nn.Module = post_merge_function
        if self.post_merge_function:
            self.post_merge_function = self.post_merge_function.to(self.device)
        self._allow_growing = allow_growing

        self.store_input = 0
        self.input = None

        self.store_activity = 0
        self.activity = None

        self.tensor_s = TensorStatistic(
            tensor_s_shape,
            update_function=self.compute_s_update,
            device=self.device,
            name=f"S({self.name})",
        )

        self.previous_tensor_s: TensorStatistic | None = None
        self.previous_tensor_m: TensorStatistic | None = None

        self.previous_modules: list[MergeGrowingModule | GrowingModule] = []
        self.set_previous_modules(previous_modules)
        self.next_modules: list[MergeGrowingModule | GrowingModule] = []
        self.set_next_modules(next_modules)

    @property
    def input_volume(self) -> int:
        """Expected input volume

        Returns
        -------
        int
            input volume

        Raises
        ------
        NotImplementedError
            abstract method
        """
        raise NotImplementedError

    @property
    def output_volume(self) -> int:
        """Expected output volume

        Returns
        -------
        int
            output volume

        Raises
        ------
        NotImplementedError
            abstract method
        """
        raise NotImplementedError

    @property
    def number_of_successors(self) -> int:
        """Get the number of succeeding modules

        Returns
        -------
        int
            number of next modules
        """
        return len(self.next_modules)

    @property
    def number_of_predecessors(self) -> int:
        """Get the number of preceding modules

        Returns
        -------
        int
            number of previous modules
        """
        return len(self.previous_modules)

    def grow(self):
        """
        Function to call after growing previous or next modules.
        """
        # mainly used to reset the shape of the tensor S, M, prev S and prev M
        self.set_next_modules(self.next_modules)
        self.set_previous_modules(self.previous_modules)

    def add_next_module(self, module: "MergeGrowingModule | GrowingModule") -> None:
        """
        Add a module to the next modules of the current module.

        Parameters
        ----------
        module: MergeGrowingModule | GrowingModule
            next module to add
        """
        self.next_modules.append(module)
        self.set_next_modules(
            self.next_modules
        )  # TODO: maybe it is possible to avoid this

    def add_previous_module(self, module: "MergeGrowingModule | GrowingModule") -> None:
        """
        Add a module to the previous modules of the current module.

        Parameters
        ----------
        module: MergeGrowingModule | GrowingModule
            previous module to add
        """
        self.previous_modules.append(module)
        self.set_previous_modules(self.previous_modules)

    def set_next_modules(
        self, next_modules: list["MergeGrowingModule | GrowingModule"]
    ) -> None:
        """
        Set the next modules of the current module.

        Parameters
        ----------
        next_modules: list[MergeGrowingModule | GrowingModule]
            list of next modules

        Raises
        ------
        NotImplementedError
            abstract method
        """
        raise NotImplementedError

    def set_previous_modules(
        self, previous_modules: list["MergeGrowingModule | GrowingModule"]
    ) -> None:
        """
        Set the previous modules of the current module.

        Parameters
        ----------
        previous_modules: list[MergeGrowingModule | GrowingModule]
            list of previous modules

        Raises
        ------
        NotImplementedError
            abstract method
        """
        raise NotImplementedError

    def __str__(self, verbose=1):
        if verbose == 0:
            return f"{self.__class__.__name__} module."
        elif verbose == 1:
            previous_modules = (
                len(self.previous_modules) if self.previous_modules else "no"
            )
            next_modules = len(self.next_modules) if self.next_modules else "no"
            return (
                f"{self.__class__.__name__} module with {previous_modules} "
                f"previous modules and {next_modules} next modules."
            )
        elif verbose >= 2:
            txt = [
                f"{self.__class__.__name__} module.",
                f"\tPrevious modules : {self.previous_modules}",
                f"\tNext modules : {self.next_modules}",
                f"\tPost merge function : {self.post_merge_function}",
                f"\tAllow growing : {self._allow_growing}",
                f"\tStore input : {self.store_input}",
                f"\tStore activity : {self.store_activity}",
                f"\tTensor S : {self.tensor_s}",
                f"\tPrevious tensor S : {self.previous_tensor_s}",
                f"\tPrevious tensor M : {self.previous_tensor_m}",
            ]
            return "\n".join(txt)
        else:
            raise ValueError(f"verbose={verbose} is not a valid value.")

    def __repr__(self, *args, **kwargs):
        return self.__str__(*args, **kwargs)

    def forward(self, x: torch.Tensor) -> torch.Tensor:
        """Forward pass of the module.
        If needed, store the activity and pre-activity tensors.

        Parameters
        ----------
        x : torch.Tensor
            input tensor

        Returns
        -------
        torch.Tensor
            output tensor
        """
        for t in (self.tensor_s, self.previous_tensor_s, self.previous_tensor_m):
            if t:
                t.updated = False

        if self.store_input > 0:
            self.input = x
            self.input.retain_grad()

        if self.post_merge_function and (x is not None):
            y = self.post_merge_function(x)
        else:
            y = x

        if self.store_activity > 0:
            self.activity = y.detach()
            self.tensor_s.updated = False  # reset the update flag

        return y

    @property
    def pre_activity(self) -> torch.Tensor:
        """Get the pre activity of the layer

        Returns
        -------
        torch.Tensor
            pre activity tensor
        """
        return self.input

    def projected_v_goal(self) -> torch.Tensor:
        """
        Compute the projected gradient of the goal with respect to the activity of the layer.

        dLoss/dA_proj := dLoss/dA - dW B[-1] where A is the pre-activation vector of the
        layer, and dW the optimal delta for all the previous layers

        Returns
        -------
        torch.Tensor
            projected gradient of the goal with respect to the activity of the next layer
            dLoss/dA - dW B[-1]
        """
        v_proj = self.pre_activity.grad.clone().detach()
        for module in self.previous_modules:
            if isinstance(module, GrowingModule):
                v_proj -= module.optimal_delta_layer(module.input)
            elif isinstance(module, MergeGrowingModule):
                for prev_module in module.previous_modules:
                    v_proj -= prev_module.optimal_delta_layer(prev_module.input)

        return v_proj

    def compute_s_update(self) -> tuple[torch.Tensor, int]:
        """
        Compute the update of the tensor S. Should be added to the type of layer.

        Returns
        -------
        torch.Tensor
            update of the tensor S
        int
            number of samples used to compute the update

        Raises
        ------
        NotImplementedError
            abstract method
        """
        raise NotImplementedError

    def compute_previous_s_update(self) -> tuple[torch.Tensor, int]:
        """
        Compute the update of the tensor S for the input of all previous modules.

        Returns
        -------
        torch.Tensor
            update of the tensor S
        int
            number of samples used to compute the update

        Raises
        ------
        NotImplementedError
            abstract method
        """
        raise NotImplementedError

    def compute_previous_m_update(self) -> tuple[torch.Tensor, int]:
        """
        Compute the update of the tensor M for the input of all previous modules.

        Returns
        -------
        torch.Tensor
            update of the tensor M
        int
            number of samples used to compute the update

        Raises
        ------
        NotImplementedError
            abstract method
        """
        raise NotImplementedError

    def init_computation(self) -> None:
        """
        Initialize the computation of the optimal added parameters.
        """
        self.store_input = True
        self.store_activity = True
        self.tensor_s.init()
        for module in self.previous_modules:
            module.store_input = True
            module.store_pre_activity = True
        if self.previous_tensor_s is not None:
            self.previous_tensor_s.init()
        if self.previous_tensor_m is not None:
            self.previous_tensor_m.init()

    def update_computation(self) -> None:
        """
        Update the computation of the optimal added parameters.
        """
        self.tensor_s.update()
        if self.previous_tensor_s is not None:
            self.previous_tensor_s.update()
        if self.previous_tensor_m is not None:
            self.previous_tensor_m.update()

    def reset_computation(self) -> None:
        """
        Reset the computation of the optimal added parameters.
        """
        self.store_input = False
        self.store_activity = False
        self.tensor_s.reset()
        for module in self.previous_modules:
            module.store_input = False
            module.store_pre_activity = False
        if self.previous_tensor_s is not None:
            self.previous_tensor_s.reset()
        if self.previous_tensor_m is not None:
            self.previous_tensor_m.reset()

    def delete_update(self, include_previous: bool = False) -> None:
        """
        Delete the update of the optimal added parameters.
        """
        self.activity = None
        self.input = None

        if include_previous:
            for previous_module in self.previous_modules:
                if isinstance(previous_module, GrowingModule):
                    previous_module.delete_update(
                        include_previous=False, delete_output=True
                    )

    def compute_optimal_delta(
        self,
        update: bool = True,
        return_deltas: bool = False,
        force_pseudo_inverse: bool = False,
        dtype: torch.dtype = torch.float32,
    ) -> list[tuple[torch.Tensor, torch.Tensor]] | None:
        """
        Compute the optimal delta for each previous layer using current S and M tensors.
        dW* = M S[-1]^-1 (if needed we use the pseudo-inverse)
        Compute dW* (and dBias* if needed) and update the optimal_delta_layer attribute.
        Parameters
        ----------
        update: bool, optional
            if True update the optimal delta layer attribute, by default True
        return_deltas: bool, optional
            if True return the deltas, by default False
        force_pseudo_inverse: bool, optional
            if True, use the pseudo-inverse to compute the optimal delta even if the, by default False
            matrix is invertible
        dtype: torch.dtype
            dtype for S and M during the computation
        Returns
        -------
        list[tuple[torch.Tensor, torch.Tensor]] | None
            optimal delta for the weights and the biases if needed
        """
        assert (
            self.previous_tensor_s is not None
        ), f"No previous tensor S for {self.name}."
        assert (
            self.previous_tensor_m is not None
        ), f"No previous tensor M for {self.name}."
        previous_tensor_s = self.previous_tensor_s()
        previous_tensor_m = self.previous_tensor_m()
        assert previous_tensor_s.shape[0] == self.total_in_features, (
            f"The inverse of S should have the same number of features as the input "
            f"of all previous modules. Expected {self.total_in_features}. Got {previous_tensor_s.shape[0]}."
        )
        assert previous_tensor_m.shape == (self.total_in_features, self.in_features), (
            f"The tensor M should have shape ({self.total_in_features}, {self.in_features}). "
            f"Got {previous_tensor_m.shape}."
        )
        delta, _ = optimal_delta(
            previous_tensor_s,
            previous_tensor_m,
            dtype=dtype,
            force_pseudo_inverse=force_pseudo_inverse,
        )

        deltas = []
        current_index = 0
        for module in self.previous_modules:
            if isinstance(module, MergeGrowingModule):
                continue
            delta_w = delta[:, current_index : current_index + module.in_features]
            if module.use_bias:
                delta_b = delta[:, current_index + module.in_features]
            else:
                delta_b = None

            # change the shape of the delta_w and delta_b to match the layer
            delta_w = delta_w.reshape(*module.weight.shape)
            if update:
                module.optimal_delta_layer = module.layer_of_tensor(delta_w, delta_b)
            # elif isinstance(module, MergeGrowingModule):
            #     if update:
            #         if module.post_merge_function.is_non_linear():
            #             warnings.warn(
            #                 f"The previous module {module.name} is a MergeGrowingModule with a non-linear post merge function. "
            #                 f"The optimal delta may not be accurate.",
            #                 UserWarning,
            #             )
            #         else:
            #             module.set_optimal_delta_layers(delta_w, delta_b)

            if return_deltas:
                deltas.append((delta_w, delta_b))

            current_index += module.in_features + module.use_bias

        if return_deltas:
            return deltas
        else:
            return None

    def update_size(self) -> None:
        """
        Update the size of the module
        Check number of previous modules and update input channels and tensor sizes
        """
        if len(self.previous_modules) > 0:
            new_size = self.previous_modules[0].out_features
            self.in_features = new_size
        self.total_in_features = self.sum_in_features(with_bias=True)

        if self.total_in_features > 0:
            if self.previous_tensor_s._shape != (
                self.total_in_features,
                self.total_in_features,
            ):
                self.previous_tensor_s = TensorStatistic(
                    (
                        self.total_in_features,
                        self.total_in_features,
                    ),
                    device=self.device,
                    name=f"S[-1]({self.name})",
                    update_function=self.compute_previous_s_update,
                )
            if self.previous_tensor_m._shape != (
                self.total_in_features,
                self.in_features,
            ):
                self.previous_tensor_m = TensorStatistic(
                    (self.total_in_features, self.in_features),
                    device=self.device,
                    name=f"M[-1]({self.name})",
                    update_function=self.compute_previous_m_update,
                )
        else:
            self.previous_tensor_s = None
            self.previous_tensor_m = None

    @property
    def number_of_parameters(self) -> int:
        """Get the number of parameters of the layer

        Returns
        -------
        int
            number of parameters
        """
        return 0

    def parameters(self, recurse: bool = True) -> Iterator[torch.nn.Parameter]:
        """Parameter iterator

        Parameters
        ----------
        recurse : bool, optional
            use recursion, by default True

        Returns
        -------
        Iterator[torch.nn.Parameter]
            parameters iterator
        """
        return iter([])

    def sum_in_features(self, with_bias: bool = False) -> int:
        """Count total in_features of previous modules

        Parameters
        ----------
        with_bias : bool, optional
            add bias to the sum, by default False

        Returns
        -------
        int
            sum of previous in_features
        """
        if with_bias:
            return sum(
                module.in_features + module.use_bias
                for module in self.previous_modules
                if isinstance(module, GrowingModule)
            )
        return sum(
            module.in_features
            for module in self.previous_modules
            if isinstance(module, GrowingModule)
        )

    def sum_out_features(self) -> int:
        """Count total out_features of next modules

        Returns
        -------
        int
            sum of next out_features
        """
        return np.sum([module.out_features for module in self.next_modules])

    def update_scaling_factor(self, scaling_factor: torch.Tensor | float) -> None:
        """
        Update the scaling factor of all next modules and
        the _next_module_scaling_factor of the previous modules.
        Does only work if previous and next modules are GrowingModule.

        Parameters
        ----------
        scaling_factor: torch.Tensor | float
            scaling factor to apply to the optimal delta

        Raises
        ------
        TypeError
            if the previous and next modules are not of type GrowingModule
        """
        if isinstance(scaling_factor, torch.Tensor):
            scaling_factor = scaling_factor.item()
        for module in self.previous_modules:
            if isinstance(module, GrowingModule):
                module._scaling_factor_next_module.data[0] = scaling_factor
            else:
                raise TypeError(
                    f"Previous module must be a GrowingModule, got {type(module)}"
                )
        for module in self.next_modules:
            if isinstance(module, GrowingModule):
                module.__dict__["scaling_factor"].data[0] = scaling_factor
            else:
                raise TypeError(
                    f"Next module must be a GrowingModule, got {type(module)}"
                )

    def __del__(self) -> None:
        # Delete previous GrowingModules
        for prev_module in self.previous_modules:
            if isinstance(prev_module, GrowingModule):
                prev_module.__del__()
            elif isinstance(prev_module, MergeGrowingModule):
                if self in prev_module.next_modules:
                    prev_module.next_modules.remove(self)
                    prev_module.update_size()
        self.previous_modules = []
        # Delete next GrowingModules
        for next_module in self.next_modules:
            if isinstance(next_module, GrowingModule):
                next_module.__del__()
            elif isinstance(next_module, MergeGrowingModule):
                if self in next_module.previous_modules:
                    next_module.previous_modules.remove(self)
                    next_module.update_size()
        self.next_modules = []


class GrowingModule(torch.nn.Module):
    """
    Abstract class for a Module of dynamic size

    Parameters
    ----------
    layer: torch.nn.Module
        layer of the module
    tensor_s_shape: tuple[int, int] | None
        shape of the tensor S
    tensor_m_shape: tuple[int, int] | None
        shape of the tensor M
    post_layer_function: torch.nn.Module, optional
        function to apply after the layer, by default torch.nn.Identity()
    extended_post_layer_function: torch.nn.Module | None, optional
        extended function to apply after the layer, by default None
    allow_growing: bool
        if True, the module can grow (require a previous GrowingModule)
    previous_module: torch.nn.Module | None
        previous module
    next_module: torch.nn.Module | None
        next module
    device: torch.device | None
        device to use
    name: str | None
        name of the module
    """

    def __init__(
        self,
        layer: torch.nn.Module,
        tensor_s_shape: tuple[int, int] | None = None,
        tensor_m_shape: tuple[int, int] | None = None,
        post_layer_function: torch.nn.Module = torch.nn.Identity(),
        extended_post_layer_function: torch.nn.Module | None = None,
        allow_growing: bool = True,
        previous_module: torch.nn.Module | None = None,
        next_module: torch.nn.Module | None = None,
        device: torch.device | None = None,
        name: str | None = None,
    ) -> None:
        if tensor_s_shape is None:
            warnings.warn(
                "The tensor S shape is not provided."
                "It will automatically be determined but we encourage to provide it.",
                UserWarning,
            )
        else:
            assert len(tensor_s_shape) == 2, "The shape of the tensor S must be 2D."
            assert tensor_s_shape[0] == tensor_s_shape[1], "The tensor S must be square."
            if tensor_m_shape is not None:
                assert tensor_s_shape[0] == tensor_m_shape[0], (
                    f"The input matrices S and M must have compatible shapes."
                    f"(got {tensor_s_shape=} and {tensor_m_shape=})"
                )

        super(GrowingModule, self).__init__()
        self._name = name
        self.name = (
            self.__class__.__name__
            if name is None
            else f"{self.__class__.__name__}({name})"
        )
        self._config_data, _ = load_config()
        self.device = get_correct_device(self, device)

        self.layer: torch.nn.Module = layer.to(self.device)
        # TODO: don't allow non-linearity if prev module is merge
        self.post_layer_function: torch.nn.Module = post_layer_function.to(self.device)
        if extended_post_layer_function is None:
            self.extended_post_layer_function = self.post_layer_function
        else:
            self.extended_post_layer_function = extended_post_layer_function.to(
                self.device
            )
        if isinstance(self.extended_post_layer_function, torch.nn.Sequential):
            for module in self.extended_post_layer_function:
                if hasattr(module, "num_features"):
                    warnings.warn(
                        f"Warning in {self.name}: The extended post layer "
                        f"function may get a variable input size."
                    )
        elif hasattr(self.extended_post_layer_function, "num_features"):
            warnings.warn(
                f"Warning in {self.name}: The extended post layer "
                f"function may get a variable input size."
            )

        self._allow_growing = allow_growing
        assert not self._allow_growing or isinstance(
            previous_module, (GrowingModule, MergeGrowingModule)
        ), (
            f"to grow previous_module must be an instance of GrowingModule"
            f"or MergeGrowingModule, but got {type(previous_module)}"
        )

        self.next_module: torch.nn.Module | None = next_module
        self.previous_module: torch.nn.Module | None = previous_module

        self.__dict__["store_input"] = False
        self.__dict__["store_pre_activity"] = False
        # self.store_activity = False

        self._internal_store_input = False
        self._internal_store_pre_activity = False
        # self._internal_store_activity = False

        self._input: torch.Tensor | None = None
        self._pre_activity: torch.Tensor | None = None
        self._input_size: tuple[int, ...] | None = None

        self._tensor_s = TensorStatistic(
            tensor_s_shape,
            update_function=self.compute_s_update,
            device=self.device,
            name=f"S({self.name})",
        )
        self.tensor_m = TensorStatistic(
            tensor_m_shape,
            update_function=self.compute_m_update,
            device=self.device,
            name=f"M({self.name})",
        )

        # the optimal update used to compute v_projected
        self.optimal_delta_layer: torch.nn.Module | None = None
        self.scaling_factor: torch.Tensor = torch.zeros(1, device=self.device)
        self.scaling_factor.requires_grad = True
        # to avoid having to link to the next module we get a copy of the scaling factor
        # of the next module to use it in the extended_forward
        self._scaling_factor_next_module = torch.zeros(1, device=self.device)

        self.extended_input_layer: torch.nn.Module | None = None
        self.extended_output_layer: torch.nn.Module | None = None

        # when updating a layer with t * optimal_delta_layer having a change of activity
        # of dA we have L(A + dA) = L(A) - t * parameter_update_decrease + o(t)
        self.parameter_update_decrease: torch.Tensor | None = None

        # when increasing this layer with sqrt(t) * extended_input_layer and
        # the previous with sqrt(t) * extended_output_layer having a change of activity
        # of dA we have (with sigma the activation function in post_layer_function):
        # L(A + dA) = L(A) - t * sigma'(0) * (eigenvalues_extension ** 2).sum() + o(t)
        self.eigenvalues_extension: torch.Tensor | None = None
        self._activation_gradient_previous_module: torch.Tensor | None = None

        self.delta_raw: torch.Tensor | None = None

        # if self._allow_growing: # FIXME: should we add this condition?
        self.tensor_m_prev = TensorStatistic(
            None,
            update_function=self.compute_m_prev_update,
            device=self.device,
            name=f"M_prev({self.name})",
        )
        self.cross_covariance = TensorStatistic(
            None,
            update_function=self.compute_cross_covariance_update,
            device=self.device,
            name=f"C({self.name})",
        )

    @property
    def in_features(self) -> int:
        """Fan-in size

        Returns
        -------
        int
            fan-in size

        Raises
        ------
        NotImplementedError
            abstract method
        """
        raise NotImplementedError

    @property
    def out_features(self) -> int:
        """Fan-out size

        Returns
        -------
        int
            fan-out size

        Raises
        ------
        NotImplementedError
            abstract method
        """
        raise NotImplementedError

    # Parameters
    @property
    def input_volume(self) -> int:
        """Expected input volume

        Returns
        -------
        int
            input volume

        Raises
        ------
        NotImplementedError
            abstract method
        """
        raise NotImplementedError

    @property
    def output_volume(self) -> int:
        """Expected output volume

        Returns
        -------
        int
            output volume

        Raises
        ------
        NotImplementedError
            abstract method
        """
        raise NotImplementedError

    # Information functions
    @property
    def weight(self) -> torch.Tensor:
        """Get the weight of the layer

        Returns
        -------
        torch.Tensor
            weight tensor
        """
        return self.layer.weight

    @property
    def bias(self) -> torch.Tensor:
        """Get the bias of the layer

        Returns
        -------
        torch.Tensor
            bias tensor
        """
        return self.layer.bias

    @property
    def activation_gradient(self) -> torch.Tensor:
        """
        Return the derivative of the activation function before this layer at 0+.

        /!/ A caching mechanism is used to avoid recomputing the value multiple times.
        Therefore, if the previous module changes its post layer function,
        the cache must be cleared manually by setting
        _activation_gradient_previous_module to None.

        Returns
        -------
        torch.Tensor
            derivative of the activation function before this layer at 0+

        Raises
        ------
        NotImplementedError
            abstract method
        """
        if self._activation_gradient_previous_module is None:
            if isinstance(self.previous_module, GrowingModule):
                inspected_function = self.previous_module.post_layer_function
            elif isinstance(self.previous_module, MergeGrowingModule):
                inspected_function = self.previous_module.post_merge_function
            else:
                raise NotImplementedError(
                    f"The computation of the activation gradient is not implemented yet "
                    f"for {type(self.previous_module)} as previous module."
                )

            if type(inspected_function) in known_activations_zero_plus_gradient:
                self._activation_gradient_previous_module = torch.tensor(
                    known_activations_zero_plus_gradient[type(inspected_function)],
                    device=self.device,
                )
            elif isinstance(inspected_function, torch.nn.Sequential):
                value = torch.tensor(1.0, device=self.device)
                for module in inspected_function:
                    if type(module) in known_activations_zero_plus_gradient:
                        value *= known_activations_zero_plus_gradient[type(module)]
                    elif isinstance(module, torch.nn.modules.batchnorm._BatchNorm):
                        pass
                    else:
                        warnings.warn(
                            f"The computation of the activation gradient does not work "
                            f"necessarily with {type(module)} in a Sequential. "
                            f"We will try to compute it numerically.",
                            UserWarning,
                        )

                        value *= (
                            torch.func.grad(  # pyright: ignore[reportPrivateImportUsage]
                                module
                            )(
                                torch.tensor(
                                    GRADIENT_COMPUTATION_EPSILON, device=self.device
                                )
                            )
                        )
                self._activation_gradient_previous_module = value

            else:
                warnings.warn(
                    f"The computation of the activation gradient does not work "
                    f"necessarily with {type(inspected_function)}. "
                    f"We will try to compute it numerically.",
                    UserWarning,
                )
                self._activation_gradient_previous_module = (
                    torch.func.grad(  # pyright: ignore[reportPrivateImportUsage]
                        inspected_function
                    )(torch.tensor(GRADIENT_COMPUTATION_EPSILON, device=self.device))
                )
        assert self._activation_gradient_previous_module is not None
        return self._activation_gradient_previous_module

    def parameters(self, recurse: bool = True) -> Iterator[torch.nn.Parameter]:
        """
        Return the parameters of the layer.

        Parameters
        ----------
        recurse: bool
            if True, return the parameters of the submodules

        Returns
        -------
        Iterator[torch.nn.Parameter]
            iterator over the parameters of the layer
        """
        return self.layer.parameters(recurse=recurse)

    def number_of_parameters(self) -> int:
        """
        Return the number of parameters of the layer.

        Returns
        -------
        int
            number of parameters
        """
        return sum(p.numel() for p in self.parameters())

    def set_scaling_factor(self, factor: float) -> None:
        """Assign scaling factor to all growing layers

        Parameters
        ----------
        factor : float
            scaling factor
        """
        self.scaling_factor = factor  # type: ignore

    def __str__(self, verbose=0):
        if verbose == 0:
            return f"{self.name} module with {self.number_of_parameters()} parameters."
        elif verbose == 1:
            return (
                f"{self.name} module with {self.number_of_parameters()} parameters "
                f"({self._allow_growing=}, {self.store_input=}, "
                f"{self.store_pre_activity=})."
            )
        elif verbose >= 2:
            txt = [
                f"{self.name} module with {self.number_of_parameters()} parameters.",
                f"\tLayer : {self.layer}",
                f"\tPost layer function : {self.post_layer_function}",
                f"\tAllow growing : {self._allow_growing}",
                f"\tStore input : {self.store_input}",
                f"\t{self._internal_store_input=}",
                f"\tStore pre-activity : {self.store_pre_activity}",
                f"\t{self._internal_store_pre_activity=}",
                f"\tTensor S (internal) : {self._tensor_s}",
                f"\tTensor S : {self.tensor_s}",
                f"\tTensor M : {self.tensor_m}",
                f"\tOptimal delta layer : {self.optimal_delta_layer}",
                f"\tExtended input layer : {self.extended_input_layer}",
                f"\tExtended output layer : {self.extended_output_layer}",
            ]
            return "\n".join(txt)
        else:
            raise ValueError(f"verbose={verbose} is not a valid value.")

    def __repr__(self, *args, **kwargs):
        return self.__str__(*args, **kwargs)

    def __setattr__(self, key, value):
        if key == "store_input" and value is not self.store_input:
            self.__dict__["store_input"] = value
            if isinstance(self.previous_module, MergeGrowingModule):
                # As a MergeGrowingModule may have multiple next modules
                # we need to keep track of the number of modules that require the activity
                # to be stored. Hence we store it as long as one of the module requires it.
                self.previous_module.store_activity += 1 if value else -1
            else:
                self._internal_store_input = value
        elif key == "store_pre_activity" and value is not self.store_pre_activity:
            self.__dict__["store_pre_activity"] = value
            if isinstance(self.next_module, MergeGrowingModule):
                self.next_module.store_input += 1 if value else -1
            else:
                self._internal_store_pre_activity = value
        elif key == "previous_module" or key == "next_module":
            self.__dict__[key] = value
        elif key == "scaling_factor":
            if isinstance(value, torch.Tensor):
                assert value.shape == (1,), "The scaling factor must be a scalar."
                torch.nn.Module.__setattr__(self, key, value)
            else:
                assert isinstance(
                    value, (int, float)
                ), "The scaling factor must be a scalar."
                self.__dict__[key].data[0] = value
                # FIXME: should we not recreate the tensor? (problem with the gradient)
            if self.previous_module is None:
                pass
            elif isinstance(self.previous_module, GrowingModule):
                self.previous_module._scaling_factor_next_module.data[0] = (
                    self.scaling_factor.item()
                )
            elif isinstance(self.previous_module, MergeGrowingModule):
                # self.previous_module.update_scaling_factor(self.scaling_factor)
                pass
            else:
                raise TypeError(
                    f"Previous module must be a GrowingModule or MergeGrowingModule, got {type(self.previous_module)}"
                )
        elif key == "weight":
            self.layer.weight = value
        elif key == "bias":
            self.layer.bias = value
        else:
            # Warning: if you use __dict__ to set an attribute instead of
            # Module.__setattr__, the attribute will not be registered as a
            # parameter of the module ie .parameters() will not return it.
            torch.nn.Module.__setattr__(self, key, value)

    # Forward and storing
    def forward(self, x: torch.Tensor) -> torch.Tensor:
        """
        Forward pass of the module.
        If needed, store the activity and pre-activity tensors.

        Parameters
        ----------
        x: torch.Tensor
            input tensor

        Returns
        -------
        torch.Tensor
            output tensor
        """
        self._tensor_s.updated = False
        self.tensor_m.updated = False
        self.tensor_m_prev.updated = False
        self.cross_covariance.updated = False
        if isinstance(self.previous_module, GrowingModule):
            # TODO: change this condition by using self._allow_growing
            self.tensor_s_growth.updated = False

        if self._internal_store_input:
            self._input = x.detach()

        pre_activity: torch.Tensor = self.layer(x)

        if self._internal_store_pre_activity:
            self._pre_activity = pre_activity
            self._pre_activity.retain_grad()

        return self.post_layer_function(pre_activity)

    def extended_forward(
        self,
        x: torch.Tensor,
        x_ext: torch.Tensor | None = None,
        use_optimal_delta: bool = True,
        use_extended_input: bool = True,
        use_extended_output: bool = True,
    ) -> tuple[torch.Tensor, torch.Tensor | None]:
        """
        Forward pass of the module with layer extension and layer update scaled
        according to the scaling factor.
        WARNING: does not store the input and pre-activity tensors.
        WARNING: the scaling factor is squared for the optimal delta and
        linear for the extension. (Instead of linear for the optimal delta and
        squared for the extension as in the theory).

        Parameters
        ----------
        x: torch.Tensor
            input tensor
        x_ext: torch.Tensor | None
            extension tensor
        use_optimal_delta: bool, optional
            if True, use the optimal delta layer, default True
        use_extended_input: bool, optional
            if True, use the extended input layer, default True
        use_extended_output: bool, optional
            if True, use the extended output layer, default True

        Returns
        -------
        tuple[torch.Tensor, torch.Tensor | None]
            output tensor and extension tensor

        Raises
        ------
        ValueError
            if the input is extended and x_ext is not provided
        """
        pre_activity = self.layer(x)

        # FIXME: should the scaling factor be squared with torch.sign?
        linear_factor = self.scaling_factor**2 * torch.sign(self.scaling_factor)
        sqrt_factor = self.scaling_factor

        if self.optimal_delta_layer is not None and use_optimal_delta:
            pre_activity -= linear_factor * self.optimal_delta_layer(x)

        if use_extended_input:
            if self.extended_input_layer:
                if x_ext is None:
                    raise ValueError(
                        f"x_ext must be provided got None for {self.name}."
                        f"As the input is extended, an extension is needed."
                    )
                pre_activity += sqrt_factor * self.extended_input_layer(x_ext)
            else:
                if x_ext is not None:  # TODO: and is not empty
                    warnings.warn(
                        f"x_ext must be None got {x_ext} for {self.name}. As the input is not extended, no extension is needed.",
                        UserWarning,
                    )

        if self.extended_output_layer and use_extended_output:
            supplementary_pre_activity = (
                self._scaling_factor_next_module * self.extended_output_layer(x)
            )
            supplementary_activity = self.extended_post_layer_function(
                supplementary_pre_activity
            )
        else:
            supplementary_activity = None

        activity = self.post_layer_function(pre_activity)

        return activity, supplementary_activity

    def update_input_size(
        self,
        input_size: tuple[int, ...] | None = None,
        compute_from_previous: bool = False,
        force_update: bool = True,
    ) -> tuple[int, ...] | None:
        """
        Update the input size of the layer. Either according to the parameter or the input currently stored.

        Parameters
        ----------
        input_size: tuple[int, ...] | None
            new input size
        compute_from_previous: bool
            whether to compute the input size from the previous module
            assuming its output size won't be affected by the post-layer function
        force_update: bool
            whether to force the update even if the input size is already set
            (_input_size is not None)

        Returns
        -------
        tuple[int, ...] | None
            updated input size if it could be computed, None otherwise

        Raises
        ------
        NotImplementedError
            abstract method
        """
        raise NotImplementedError

    @property
    def input_size(self) -> tuple[int, ...]:
        """Get the expected shape of the input excluding batch size and channels

        Returns
        -------
        tuple[int, ...]
            input shape

        Raises
        ------
        ValueError
            if the input size is not given and cannot be calculated
        """
        if self._input_size is None:
            self.update_input_size()
            if self._input_size is None:
                raise ValueError(
                    f"The input size of the layer {self.name} is not defined."
                )
        return self._input_size

    @input_size.setter
    def input_size(self, value: tuple[int, ...] | None) -> None:
        if value is not None:
            self.update_input_size(value)
        else:
            self._input_size = None

    @property
    def input(self) -> torch.Tensor:
        """Get the input of the layer

        Returns
        -------
        torch.Tensor
            input tensor

        Raises
        ------
        ValueError
            if the input is not stored
        """
        if self.store_input:
            if self._internal_store_input:
                assert (
                    self._input is not None
                ), "The input is not stored. Apparently it was not computed yet."
                return self._input
            else:
                assert self.previous_module, (
                    "A previous module is needed to store the input."
                    "Otherwise self._internal_store_input must be set to True."
                )
                return self.previous_module.activity
        else:
            raise ValueError("The input is not stored.")

    @property
    def input_extended(self) -> torch.Tensor:
        """
        Return the input extended ones if the bias is used.

        Returns
        -------
        torch.Tensor
            input extended

        Raises
        ------
        NotImplementedError
            abstract method if bias is used
        """
        if self.use_bias:
            raise NotImplementedError
        else:
            return self.input

    @property
    def pre_activity(self) -> torch.Tensor:
        """Get the pre activity of the layer

        Returns
        -------
        torch.Tensor
            pre activity tensor

        Raises
        ------
        ValueError
            if the pre activity is not stored
        """
        if self.store_pre_activity:
            if self._internal_store_pre_activity:
                assert (
                    self._pre_activity is not None
                ), "The pre-activity is not stored. Apparently it was not computed yet."
                return self._pre_activity
            else:
                assert self.next_module, (
                    "A next module is needed to store the input."
                    "Otherwise self._internal_store_pre_activity must be set to True."
                )
                return self.next_module.input
        else:
            raise ValueError(f"The pre-activity is not stored for {self.name}.")

    # Statistics computation
    def projected_v_goal(self, input_vector: torch.Tensor) -> torch.Tensor:
        """
        Compute the projected gradient of the goal with respect to the activity of the layer.

        dLoss/dA_proj := dLoss/dA - dW B[-1] where A is the pre-activation vector of the
        layer, and dW the optimal delta for the layer

        Parameters
        ----------
        input_vector: torch.Tensor
            input vector B[-1] of shape (n_samples, in_features)

        Returns
        -------
        torch.Tensor
            projected gradient of the goal with respect to the activity of the next layer
            dLoss/dA - dW B[-1]
        """
        assert self.optimal_delta_layer, (
            "The optimal delta layer is not computed."
            "Therefore the projected gradient cannot be computed."
        )
        return self.pre_activity.grad - self.optimal_delta_layer(input_vector)

    def compute_s_update(self) -> tuple[torch.Tensor, int]:
        """
        Compute the update of the tensor S. Should be added to the type of layer.

        Returns
        -------
        torch.Tensor
            update of the tensor S
        int
            number of samples used to compute the update

        Raises
        ------
        NotImplementedError
            abstract method
        """
        raise NotImplementedError

    @property
    def tensor_s(self) -> TensorStatistic:
        """
        Return the tensor S of the layer.
        Either the tensor S computed locally or the tensor S of the previous merge layer.

        Returns
        -------
        TensorStatistic
            tensor S
        """
        if isinstance(self.previous_module, MergeGrowingModule):
            return self.previous_module.tensor_s
        else:
            return self._tensor_s

    @property
    def tensor_s_growth(self):
        """
        Redirect to the tensor S of the previous module.
        """
        if self.previous_module is None:
            raise ValueError(
                f"No previous module for {self.name}. Thus S growth is not defined."
            )
        elif isinstance(self.previous_module, GrowingModule):
            return self.previous_module.tensor_s
        elif isinstance(self.previous_module, MergeGrowingModule):
            raise NotImplementedError(
                f"S growth is not implemented for module preceded by an MergeGrowingModule."
                f" (error in {self.name})"
            )
        else:
            raise NotImplementedError(
                f"S growth is not implemented yet for {type(self.previous_module)} as previous module."
            )

    @tensor_s_growth.setter
    def tensor_s_growth(self, value) -> None:  # noqa: ARG002
        """
        Allow to set the tensor_s_growth but has no effect.
        """
        raise AttributeError(
            f"You tried to set tensor_s_growth of a GrowingModule (name={self.name})."
            "This is not allowed because tensor_s_growth refers to the previous module's tensor_s, not the current module's tensor_s."
        )

    def compute_m_update(
        self, desired_activation: torch.Tensor | None = None
    ) -> tuple[torch.Tensor, int]:
        """
        Compute the update of the tensor M. Should be added to the type of layer.

        Parameters
        ----------
        desired_activation: torch.Tensor | None
            desired variation direction of the output  of the layer

        Returns
        -------
        torch.Tensor
            update of the tensor M
        int
            number of samples used to compute the update

        Raises
        ------
        NotImplementedError
            abstract method
        """
        raise NotImplementedError

    def compute_m_prev_update(
        self, desired_activation: torch.Tensor | None = None
    ) -> tuple[torch.Tensor, int]:
        """
        Compute the update of the tensor M_{-2} := dA B[-2]^T.

        Parameters
        ----------
        desired_activation: torch.Tensor | None
            desired variation direction of the output  of the layer

        Returns
        -------
        torch.Tensor
            update of the tensor M_{-2}
        int
            number of samples used to compute the update

        Raises
        ------
        NotImplementedError
            abstract method
        """
        raise NotImplementedError

    def compute_cross_covariance_update(self) -> tuple[torch.Tensor, int]:
        """
        Compute the update of the tensor C := B[-1] B[-2]^T.

        Returns
        -------
        torch.Tensor
            update of the tensor C
        int
            number of samples used to compute the update

        Raises
        ------
        NotImplementedError
            abstract method
        """
        raise NotImplementedError

    def compute_n_update(self) -> torch.Tensor:
        """
        Compute the update of the tensor N. Should be added to the type of layer.

        Returns
        -------
        torch.Tensor
            update of the tensor N

        Raises
        ------
        NotImplementedError
            abstract method
        """
        raise NotImplementedError

    @property
    def tensor_n(self) -> torch.Tensor:
        """
        Compute the tensor N for the layer with the current M_{-2}, C and optimal delta.

        Returns
        -------
        torch.Tensor
            N

        Raises
        ------
        NotImplementedError
            abstract method
        """
        raise NotImplementedError

    # Layer addition
    def layer_of_tensor(
        self,
        weight: torch.Tensor,
        bias: torch.Tensor | None = None,
        force_bias: bool = True,
    ) -> torch.nn.Module:
        """
        Create a layer with the same characteristics (excepted the shape)
         with weight as parameter and bias as bias.

        Parameters
        ----------
        weight: torch.Tensor
            weight of the layer
        bias: torch.Tensor | None
            bias of the layer
        force_bias: bool
            if True, the created layer require a bias
            if `self.use_bias` is True

        Returns
        -------
        torch.nn.Module
            layer with the same characteristics

        Raises
        ------
        NotImplementedError
            abstract method
        """
        raise NotImplementedError

    def add_parameters(self, **kwargs: dict) -> None:
        """
        Grow the module by adding new parameters to the layer.

        Parameters
        ----------
        **kwargs: dict
            typically include the values of the new parameters to add to the layer

        Raises
        ------
        NotImplementedError
            abstract method
        """
        raise NotImplementedError

    def layer_in_extension(self, weight: torch.Tensor) -> None:
        """
        Extend the layer with the parameters of layer assuming
        that the input of the layer is extended but not the output.

        Parameters
        ----------
        weight: torch.Tensor
            weight of the extension

        Raises
        ------
        NotImplementedError
            abstract method
        """
        raise NotImplementedError

    def layer_out_extension(
        self, weight: torch.Tensor, bias: torch.Tensor | None = None
    ) -> None:
        """
        Extend the layer with the parameters of layer assuming
        that the output of the layer is extended but not the input.

        Parameters
        ----------
        weight: torch.Tensor
            weight of the extension
        bias: torch.Tensor | None
            bias of the extension if needed

        Raises
        ------
        NotImplementedError
            abstract method
        """
        raise NotImplementedError

    def parameter_step(
        self, delta_weights: torch.Tensor, delta_biases: torch.Tensor | None = None
    ) -> None:
        """
        Update the parameters of the layer with the given deltas.

        Parameters
        ----------
        delta_weights: torch.Tensor
            delta values for the weights
        delta_biases: torch.Tensor | None
            delta values for the biases, if None, the biases are not updated
        """
        self.layer.weight.data += delta_weights
        if delta_biases is not None:
            self.layer.bias.data += delta_biases

    def _sub_select_added_output_dimension(
        self, keep_neurons: int, zeros_if_not_enough: bool = False
    ) -> None:
        """
        Select the first `keep_neurons` neurons of the optimal added output dimension.

        Parameters
        ----------
        keep_neurons: int
            number of neurons to keep
<<<<<<< HEAD

        Raises
        ------
        NotImplementedError
            abstarct method
=======
        zeros_if_not_enough: bool
            if True, will keep the all neurons and set the non selected ones to zero
>>>>>>> 375225d3
        """
        assert self.extended_output_layer is not None, (
            f"The layer {self.name} should have an extended output layer to "
            f"sub-select the output dimension."
        )
        if not zeros_if_not_enough:
            if keep_neurons == 0:
                self.extended_output_layer = None
            else:
                self.extended_output_layer = self.layer_of_tensor(
                    self.extended_output_layer.weight[:keep_neurons],
                    bias=(
                        self.extended_output_layer.bias[:keep_neurons]
                        if self.extended_output_layer.bias is not None
                        else None
                    ),
                )
        else:
            self.extended_output_layer.weight.data[keep_neurons:] = 0.0
            if self.extended_output_layer.bias is not None:
                self.extended_output_layer.bias.data[keep_neurons:] = 0.0

    def sub_select_optimal_added_parameters(
        self,
        keep_neurons: int | None = None,
        threshold: float | None = None,
        sub_select_previous: bool = True,
        zeros_if_not_enough: bool = False,
        zeros_fan_in: bool = True,
        zeros_fan_out: bool = False,
    ) -> None:
        """
        Select the first keep_neurons neurons of the optimal added parameters
        linked to this layer.

        Parameters
        ----------
        keep_neurons: int | None
            number of neurons to keep, if None, the number of neurons
            is determined by the threshold
        threshold: float | None
            threshold to determine the number of neurons to keep, if None,
            keep_neurons must be provided
        sub_select_previous: bool
            if True, sub-select the previous layer added parameters as well
<<<<<<< HEAD

        Raises
        ------
        NotImplementedError
            abstract method
        """
        raise NotImplementedError
=======
        zeros_if_not_enough: bool
            if True, will keep the all neurons and set the non selected ones to zero
            (either first or last depending on zeros_fan_in and zeros_fan_out)
        zeros_fan_in: bool
            if True and zeros_if_not_enough is True, will set the non selected
            fan-in parameters to zero
        zeros_fan_out: bool
            if True and zeros_if_not_enough is True, will set the non selected
            fan-out parameters to zero
        """
        assert self.eigenvalues_extension is not None, (
            f"The eigenvalues of the extension should be computed before "
            f"sub-selecting the optimal added parameters for {self.name}."
        )
        if keep_neurons is None:
            keep_neurons = int(torch.sum(self.eigenvalues_extension >= threshold).item())
        zeros_fan_in = zeros_fan_in and zeros_if_not_enough

        if self.extended_input_layer is not None:
            if not zeros_if_not_enough:
                if keep_neurons == 0:
                    self.extended_input_layer = None
                    self.eigenvalues_extension = None
                else:
                    self.eigenvalues_extension = self.eigenvalues_extension[:keep_neurons]
                    self.extended_input_layer = self.layer_of_tensor(
                        self.extended_input_layer.weight[:, :keep_neurons],
                        bias=self.extended_input_layer.bias,
                        force_bias=False,
                    )
            else:
                self.eigenvalues_extension[keep_neurons:] = 0.0
                assert zeros_fan_in or zeros_fan_out, (
                    "At least one of zeros_fan_in or zeros_fan_out must be True "
                    "if zeros_if_not_enough is True."
                )
                if zeros_fan_out:
                    self.extended_input_layer.weight.data[:, keep_neurons:] = 0.0

        if sub_select_previous:
            if self.previous_module is None:
                raise ValueError(
                    f"No previous module for {self.name}. "
                    "Therefore new neurons cannot be sub-selected."
                )
            elif isinstance(self.previous_module, GrowingModule):
                if isinstance(self.previous_module, self.__class__):
                    self.previous_module._sub_select_added_output_dimension(
                        keep_neurons, zeros_if_not_enough=zeros_fan_in
                    )
                else:
                    raise NotImplementedError(
                        f"The sub-selection of the optimal added parameters "
                        f"is not implemented yet for a connection from "
                        f"{type(self.previous_module)} to {type(self)}."
                    )
            elif isinstance(self.previous_module, MergeGrowingModule):
                raise NotImplementedError("TODO")
            else:
                raise NotImplementedError(
                    f"The sub-selection of the optimal added parameters "
                    f"is not implemented yet for {type(self.previous_module)} "
                    f"as previous module."
                )
>>>>>>> 375225d3

    def _apply_output_changes(
        self, scaling_factor: float | torch.Tensor | None = None, extension_size: int = 0
    ) -> None:
        """
        Extend the layer output with the current layer output extension,
        with the scaling factor of the next module if no scaling factor is provided.

        Parameters
        ----------
        scaling_factor: float | torch.Tensor | None, optional
            scaling factor to apply to the optimal delta
        extension_size: int, optional
            size of extension, by default 0
        """
        if scaling_factor is None:
            scaling_factor = self._scaling_factor_next_module
        else:
            if isinstance(scaling_factor, (int, float, np.number)):
                scaling_factor = torch.tensor(scaling_factor, device=self.device)
            if not (
                abs(scaling_factor.item() - self._scaling_factor_next_module.item())
                < 1e-4
            ):
                warnings.warn(
                    f"Scaling factor {scaling_factor} is different from the one "
                    f"used during the extended_forward {self._scaling_factor_next_module}."
                )
        if extension_size > 0 or self.extended_output_layer is not None:
            assert isinstance(self.extended_output_layer, torch.nn.Module), (
                f"The layer {self.name} has no output extension but an"
                f" extension of size {extension_size} was requested."
            )
            self.layer_out_extension(
                weight=scaling_factor * self.extended_output_layer.weight,
                bias=(
                    scaling_factor * self.extended_output_layer.bias
                    if self.extended_output_layer.bias is not None
                    else None
                ),
            )

            if isinstance(self.post_layer_function, torch.nn.Sequential):
                for module in self.post_layer_function:
                    if hasattr(module, "grow"):
                        module.grow(extension_size)
            elif hasattr(self.post_layer_function, "grow"):
                self.post_layer_function.grow(extension_size)

            # Update the size of the next module
            if isinstance(self.next_module, MergeGrowingModule):
                self.next_module.update_size()

    def apply_change(
        self,
        scaling_factor: float | torch.Tensor | None = None,
        apply_previous: bool = True,
        apply_delta: bool = True,
        apply_extension: bool = True,
        extension_size: int | None = None,
    ) -> None:
        """
        Apply the optimal delta and extend the layer with current
        optimal delta and layer extension with the current scaling factor.
        This means that the layer input is extended with the current layer output
        extension and the previous layer output is extended with the previous layer
        output extension both scaled by the current scaling factor.
        This also means that the layer output is not extended.

        Parameters
        ----------
        scaling_factor: float | torch.Tensor | None
            scaling factor to apply to the optimal delta,
             if None use the current scaling factor
        apply_previous: bool
            if True apply the change to the previous layer, by default True
        apply_delta: bool
            if True apply the optimal delta to the layer, by default True
        apply_extension: bool
            if True apply the extension to the layer, by default True
        extension_size: int | None
            size of the extension to apply, by default None and get automatically
            determined using `self.eigenvalues_extension.shape[0]`

        Raises
        ------
        ValueError
            if the layer has no extension but an extension_size above zero was requested
        NotImplementedError
            if the previous module is not of type GrowingModule
        """
        # print(f"==================== Applying change to {self.name} ====================")
        if scaling_factor is not None:
            self.scaling_factor = scaling_factor  # type: ignore
            # this type problem is due to the use of the setter to change the scaling factor
        linear_factor = self.scaling_factor**2 * torch.sign(self.scaling_factor)
        sqrt_factor = self.scaling_factor
        if apply_delta and self.optimal_delta_layer is not None:
            self.parameter_step(
                delta_weights=-linear_factor * self.optimal_delta_layer.weight.data,
                delta_biases=(
                    -linear_factor * self.optimal_delta_layer.bias.data
                    if self.optimal_delta_layer.bias is not None
                    else None
                ),
            )
        if apply_extension:
            if self.extended_input_layer:
                assert self.extended_input_layer.bias is None or torch.allclose(
                    self.extended_input_layer.bias,
                    torch.zeros_like(self.extended_input_layer.bias),
                ), "The bias of the input extension must be null."
                if self.scaling_factor == 0:
                    warnings.warn(
                        "The scaling factor is null. The input extension will have no effect."
                    )
                self.layer_in_extension(
                    weight=sqrt_factor * self.extended_input_layer.weight
                )

            if apply_previous and self.previous_module is not None:
                if isinstance(self.previous_module, GrowingModule):
                    if self.previous_module.extended_output_layer is not None:
                        if extension_size is None:
                            assert self.eigenvalues_extension is not None, (
                                "We need to determine the size of the extension but "
                                "it was not given as parameter nor could be automatically "
                                "determined as self.eigenvalues_extension is None"
                                f"(Error occurred in {self.name})"
                            )
                            extension_size = self.eigenvalues_extension.shape[0]
                    else:
                        if extension_size is None:
                            extension_size = 0
                        elif extension_size > 0:
                            raise ValueError(
                                f"The layer {self.name} has no input extension but an"
                                f" extension of size {extension_size} was requested."
                            )
                    self.previous_module._apply_output_changes(
                        scaling_factor=self.scaling_factor,
                        extension_size=extension_size,
                    )
                elif isinstance(self.previous_module, MergeGrowingModule):
                    raise NotImplementedError  # TODO
                else:
                    raise NotImplementedError

            # Update the size of the previous and next modules
            if isinstance(self.previous_module, MergeGrowingModule):
                self.previous_module.update_size()
            if isinstance(self.next_module, MergeGrowingModule):
                self.next_module.update_size()

    # Optimal update computation
    def compute_optimal_delta(
        self,
        update: bool = True,
        dtype: torch.dtype = torch.float32,
        force_pseudo_inverse: bool = False,
    ) -> tuple[torch.Tensor, torch.Tensor | None, torch.Tensor | float]:
        """
        Compute the optimal delta for the layer using current S and M tensors.

        dW* = M S[-1]^-1 (if needed we use the pseudo-inverse)

        Compute dW* (and dBias* if needed) and update the optimal_delta_layer attribute.
        L(A + gamma * B * dW) = L(A) - gamma * d + o(gamma)
        where d is the first order decrease and gamma the scaling factor.

        Parameters
        ----------
        update: bool
            if True update the optimal delta layer attribute and the first order decrease
        dtype: torch.dtype
            dtype for S and M during the computation
        force_pseudo_inverse: bool
            if True, use the pseudo-inverse to compute the optimal delta even if the
            matrix is invertible

        Returns
        -------
        tuple[torch.Tensor, torch.Tensor | None, torch.Tensor | float]
            optimal delta for the weights, the biases if needed and the first order decrease
        """
        tensor_s = self.tensor_s()
        tensor_m = self.tensor_m()

        self.delta_raw, self.parameter_update_decrease = optimal_delta(
            tensor_s, tensor_m, dtype=dtype, force_pseudo_inverse=force_pseudo_inverse
        )

        if self.use_bias:
            delta_weight = self.delta_raw[:, :-1]
            delta_bias = self.delta_raw[:, -1]
        else:
            delta_weight = self.delta_raw
            delta_bias = None

        delta_weight = delta_weight.reshape(*self.weight.shape)

        if update:
            self.optimal_delta_layer = self.layer_of_tensor(delta_weight, delta_bias)
        return delta_weight, delta_bias, self.parameter_update_decrease

    def _auxiliary_compute_alpha_omega(
        self,
        numerical_threshold: float = 1e-15,
        statistical_threshold: float = 1e-3,
        maximum_added_neurons: int | None = None,
        dtype: torch.dtype = torch.float32,
        use_projected_gradient: bool = True,
    ) -> tuple[torch.Tensor, torch.Tensor, torch.Tensor]:
        """
        Auxiliary function to compute the optimal added parameters (alpha, omega, k)

        Parameters
        ----------
        numerical_threshold: float
            threshold to consider an eigenvalue as zero in the square root of the inverse of S
        statistical_threshold: float
            threshold to consider an eigenvalue as zero in the SVD of S{-1/2} N
        maximum_added_neurons: int | None
            maximum number of added neurons, if None all significant neurons are kept
        dtype: torch.dtype
            dtype for S and N during the computation
        use_projected_gradient: bool
            whereas to use the projected gradient ie `tensor_n` or the raw `tensor_m`

        Returns
        -------
        tuple[torch.Tensor, torch.Tensor, torch.Tensor]
            optimal added weights alpha, omega and eigenvalues lambda
        """
        if use_projected_gradient:
            matrix_n = self.tensor_n
        else:
            matrix_n = -self.tensor_m_prev()
        # It seems that sometimes the tensor N is not accessible.
        # I have no idea why this occurs sometimes.

        assert self.previous_module, (
            f"No previous module for {self.name}."
            "Therefore neuron addition is not possible."
        )
        matrix_s = self.tensor_s_growth()

        saved_dtype = matrix_s.dtype
        if matrix_n.dtype != dtype:
            matrix_n = matrix_n.to(dtype=dtype)
        if matrix_s.dtype != dtype:
            matrix_s = matrix_s.to(dtype=dtype)
        alpha, omega, eigenvalues_extension = compute_optimal_added_parameters(
            matrix_s=matrix_s,
            matrix_n=matrix_n,
            numerical_threshold=numerical_threshold,
            statistical_threshold=statistical_threshold,
            maximum_added_neurons=maximum_added_neurons,
        )

        alpha = alpha.to(dtype=saved_dtype)
        omega = omega.to(dtype=saved_dtype)
        eigenvalues_extension = eigenvalues_extension.to(dtype=saved_dtype)

        return alpha, omega, eigenvalues_extension

    def compute_optimal_added_parameters(
        self,
        numerical_threshold: float = 1e-15,
        statistical_threshold: float = 1e-3,
        maximum_added_neurons: int | None = None,
        update_previous: bool = True,
        dtype: torch.dtype = torch.float32,
        use_projected_gradient: bool = True,
    ) -> tuple[torch.Tensor, torch.Tensor | None, torch.Tensor, torch.Tensor]:
        """
        Compute the optimal added parameters to extend the input layer.
        Update the extended_input_layer and the eigenvalues_extension.

        Parameters
        ----------
        numerical_threshold: float
            threshold to consider an eigenvalue as zero in the square root of the inverse of S
        statistical_threshold: float
            threshold to consider an eigenvalue as zero in the SVD of S{-1/2} N
        maximum_added_neurons: int | None
            maximum number of added neurons, if None all significant neurons are kept
        update_previous: bool
            whether to change the previous layer extended_output_layer
        dtype: torch.dtype
            dtype for S and N during the computation
        use_projected_gradient: bool
            whereas to use the projected gradient ie `tensor_n` or the raw `tensor_m`

        Returns
        -------
        tuple[torch.Tensor, torch.Tensor | None, torch.Tensor, torch.Tensor]
            optimal added weights alpha weights, alpha bias, omega and eigenvalues lambda

        Raises
        ------
        NotImplementedError
            abstract method
        """
        raise NotImplementedError

    @property
    def first_order_improvement(self) -> torch.Tensor:
        """
        Get the first order improvement of the block.

        Returns
        -------
        torch.Tensor
            first order improvement
        """
        assert self.parameter_update_decrease is not None, (
            "The first order improvement is not computed. "
            "Use compute_optimal_delta before."
        )
        if self.eigenvalues_extension is not None:
            return (
                self.parameter_update_decrease
                + self.activation_gradient * (self.eigenvalues_extension**2).sum()
            )
        else:
            return self.parameter_update_decrease

    def compute_optimal_updates(
        self,
        numerical_threshold: float = 1e-10,
        statistical_threshold: float = 1e-5,
        maximum_added_neurons: int | None = None,
        update_previous: bool = True,
        dtype: torch.dtype = torch.float32,
        use_projected_gradient: bool = True,
    ) -> tuple[torch.Tensor, torch.Tensor | None]:
        """
        Compute the optimal update  and additional neurons.

        Parameters
        ----------
        numerical_threshold: float
            threshold to consider an eigenvalue as zero in the square root of the inverse of S
        statistical_threshold: float
            threshold to consider an eigenvalue as zero in the SVD of S{-1/2} N
        maximum_added_neurons: int | None
            maximum number of added neurons, if None all significant neurons are kept
        update_previous: bool
            whether to change the previous layer extended_output_layer
        dtype: torch.dtype
            dtype for the computation of the optimal delta and added parameters
        use_projected_gradient: bool
            whereas to use the projected gradient ie `tensor_n` or the raw `tensor_m`

        Returns
        -------
        tuple[torch.Tensor, torch.Tensor | None]
            optimal extension for the previous layer (weights and biases)

        Raises
        ------
        NotImplementedError
            if the previous module is not of type GrowingModule
        """
        self.compute_optimal_delta(dtype=dtype)

        if self.previous_module is None:
            return  # FIXME: change the definition of the function
        elif isinstance(self.previous_module, GrowingModule):
            alpha_weight, alpha_bias, _, _ = self.compute_optimal_added_parameters(
                numerical_threshold=numerical_threshold,
                statistical_threshold=statistical_threshold,
                maximum_added_neurons=maximum_added_neurons,
                update_previous=update_previous,
                dtype=dtype,
                use_projected_gradient=use_projected_gradient,
            )
            return alpha_weight, alpha_bias
        elif isinstance(self.previous_module, MergeGrowingModule):
            raise NotImplementedError  # TODO
        else:
            raise NotImplementedError

    def init_computation(self) -> None:
        """
        Initialize the computation of the optimal added parameters.
        """
        self.store_input = True
        self.store_pre_activity = True
        self.tensor_s.init()
        self.tensor_m.init()
        if self.previous_module is None:
            return
        elif isinstance(self.previous_module, GrowingModule):
            self.previous_module.store_input = True
            self.tensor_m_prev.init()
            self.cross_covariance.init()
            self.tensor_s_growth.init()
        elif isinstance(self.previous_module, MergeGrowingModule):
            self.previous_module.init_computation()
        else:
            raise NotImplementedError

    def update_computation(self) -> None:
        """
        Update the computation of the optimal added parameters.
        """
        self.tensor_s.update()
        self.tensor_m.update()
        if self.previous_module is None:
            return
        elif isinstance(self.previous_module, GrowingModule):
            self.tensor_m_prev.update()
            self.cross_covariance.update()
            self.tensor_s_growth.update()
        elif isinstance(self.previous_module, MergeGrowingModule):
            self.previous_module.update_computation()
        else:
            raise NotImplementedError

    def reset_computation(self) -> None:
        """
        Reset the computation of the optimal added parameters.
        """
        self.store_input = False
        self.store_pre_activity = False
        self.tensor_s.reset()
        self.tensor_m.reset()
        if self.previous_module is None:
            return
        elif isinstance(self.previous_module, GrowingModule):
            self.tensor_m_prev.reset()
            self.cross_covariance.reset()
            self.tensor_s_growth.reset()
        elif isinstance(self.previous_module, MergeGrowingModule):
            self.previous_module.reset_computation()
        else:
            raise NotImplementedError

    def delete_update(
        self,
        include_previous: bool = True,
        delete_delta: bool = True,
        delete_input: bool = True,
        delete_output: bool = False,
    ) -> None:
        """
        Delete the updates of the layer:
        - optimal_delta_layer
        - extended_input_layer and associated extensions

        By default, we do not delete the extended_output_layer of this layer because it
        could be required by the next layer.

        Parameters
        ----------
        include_previous : bool, optional
            delete the extended_output_layer of the previous layer, by default True
        delete_delta : bool, optional
            delete the optimal_delta_layer of the module, by default True
        delete_input : bool, optional
            delete the extended_input_layer of this module, by default True
        delete_output : bool, optional
            delete the extended_output_layer of this layer, by default False
            warning: this does not delete the extended_input_layer of the next layer

        Raises
        ------
        NotImplementedError
            if include_previous is True and the previous module is of type MergeGrowingModule
        TypeError
            if previous module is not of type GrowingModule or MergeGrowingModule
        """
        if delete_delta:
            self.optimal_delta_layer = None
        self.scaling_factor = 0.0  # type: ignore
        # this type problem is due to the use of the setter to change the scaling factor
        self.parameter_update_decrease = None
        self.eigenvalues_extension = None
        self._pre_activity = None
        self._input = None

        # delete extended_output_layer
        if delete_output:
            self.extended_output_layer = None

        # delete previous module extended_output_layer
        if self.extended_input_layer is not None and delete_input:
            # delete extended_input_layer
            self.extended_input_layer = None
            if self.previous_module is not None:
                # normal behavior
                if include_previous:
                    if isinstance(self.previous_module, GrowingModule):
                        self.previous_module.extended_output_layer = None
                    elif isinstance(self.previous_module, MergeGrowingModule):
                        raise NotImplementedError  # TODO
                        # two options for future implementation:
                        # 1. Do nothing(ie replace raise NotImplementedError by return or
                        # a warning) and let the user fully in charge of deleting the
                        # associated extensions.
                        # 2. Delete associated extension ie all previous extended output,
                        # all parallel extended input and maybe more as we could have
                        # skip connections...

                    else:
                        raise TypeError(
                            f"Unexpected type for previous_module of {self.name}"
                            f"got {type(self.previous_module)} instead of GrowingModule "
                            f"or MergeGrowingModule."
                        )
                # risky behavior
                else:  # include_previous is False
                    if isinstance(self.previous_module, GrowingModule):
                        if self.previous_module.extended_output_layer is not None:
                            warnings.warn(
                                f"The extended_input_layer of {self.name} has been"
                                f" deleted. However, the extended_output_layer associated "
                                f"stored in the previous module named "
                                f"{self.previous_module.name} has not been deleted."
                                "This may lead to errors when using extended_forward.",
                                UserWarning,
                            )
                        # otherwise it is ok as user already deleted the extended_output_layer
                    elif isinstance(self.previous_module, MergeGrowingModule):
                        return
                        # the user intentionally decided to take care of deletion of the
                        # other extensions we do not raise a warning (in contrast with the
                        # GrowingModule case) as  this is way more likely to happen
                        # with MergeGrowingModule
                    else:
                        raise TypeError(
                            f"Unexpected type for previous_module of {self.name}"
                            f"got {type(self.previous_module)} instead of GrowingModule "
                            f"or MergeGrowingModule."
                        )
            # incorrect behavior
            else:  # self.previous_module is None
                warnings.warn(
                    f"The extended_input_layer of {self.name} has been deleted."
                    "However, no previous module is associated with this layer."
                    "Therefore, no extended_output_layer has been deleted."
                    "This is not supposed to happen as to grow a layer a previous "
                    "module is needed.",
                    UserWarning,
                )

    def __del__(self) -> None:
        # Unset next module of self.previous_module
        if hasattr(self, "previous_module") and self.previous_module is not None:
            if isinstance(self.previous_module, GrowingModule):
                self.previous_module.next_module = None
            elif isinstance(self.previous_module, MergeGrowingModule):
                if self in self.previous_module.next_modules:
                    self.previous_module.next_modules.remove(self)
                    self.previous_module.update_size()
            self.previous_module = None
        # Unset previous module of self.next_module
        if hasattr(self, "next_module") and self.next_module is not None:
            if isinstance(self.next_module, GrowingModule):
                self.next_module.previous_module = None
            elif isinstance(self.next_module, MergeGrowingModule):
                if self in self.next_module.previous_modules:
                    self.next_module.previous_modules.remove(self)
                    self.next_module.update_size()
            self.next_module = None

    def weights_statistics(self) -> dict[str, dict[str, float]]:
        """
        Get the statistics of the weights in the growing layer.

        Returns
        -------
        dict[str, dict[str, float]]
            A dictionary where keys are weights names and
            values are dictionaries of weight statistics.
        """
        layer_stats = {
            "weight": compute_tensor_stats(self.layer.weight),
        }
        if self.layer.bias is not None:
            layer_stats["bias"] = compute_tensor_stats(self.layer.bias)

        return layer_stats

    def scale_parameter_update(self, scale: float) -> None:
        """
        Scale the parameter update by a given factor.
        This means scaling the optimal delta and the parameter_update_decrease.

        Parameters
        ----------
        scale : float
            The factor by which to scale the parameter update.
        """
        if self.optimal_delta_layer is not None:
            self.scale_layer(self.optimal_delta_layer, scale)
            if self.parameter_update_decrease is not None:
                self.parameter_update_decrease *= scale

    @staticmethod
    def scale_layer(layer: torch.nn.Module, scale: float) -> torch.nn.Module:
        """
        Scale the weights and biases of a given layer by a specified factor.

        Parameters
        ----------
        layer : torch.nn.Module
            The layer whose parameters are to be scaled.
        scale : float
            The factor by which to scale the layer's parameters.

        Returns
        -------
        torch.nn.Module
            The layer with scaled parameters.
        """
        if hasattr(layer, "weight") and layer.weight is not None:
            layer.weight.data *= scale
        if hasattr(layer, "bias") and layer.bias is not None:
            layer.bias.data *= scale
        return layer

    def scale_layer_extension(
        self,
        scale: float | None,
        scale_output: float | None,
        scale_input: float | None,
    ) -> None:
        """
        Scale the layer extension by a given factor.
        This means scaling the extended_input_layer, the extended_output_layer and
        the eigenvalues_extension.
        However as the eigenvalues_extension will be squared they will be
        scaled by sqrt(scale_input * scale_output).

        Parameters
        ----------
        scale : float | None
            The factor by which to scale the layer extension.
            If not None, replace both scale_input and scale_output
            if they are not None.
        scale_output : float | None
            The factor by which to scale the layer output extension.
        scale_input : float | None
            The factor by which to scale the layer input extension.
            If not None, scale must be None.

        Raises
        ------
        ValueError
            Cannot scale layer extension if one of the extensions is None
        """
        scales: list[float | None] = [scale_output, scale_input]  # type: ignore
        for i, specific_scale in enumerate(scales):
            if specific_scale is None:
                assert (
                    scale is not None
                ), "scale can't be None if scale_input or scale_output is None."
                scales[i] = scale
        assert all(isinstance(s, float) for s in scales)
        scales: list[float]

        if (
            self.extended_input_layer is None
            or self.previous_module is None
            or self.previous_module.extended_output_layer is None
        ):
            raise ValueError(
                "Cannot scale layer extension as one of the extensions is None."
            )
        self.scale_layer(self.extended_input_layer, scales[1])
        self.scale_layer(self.previous_module.extended_output_layer, scales[0])
        if self.eigenvalues_extension is not None:
            self.eigenvalues_extension *= (scales[0] * scales[1]) ** 0.5

    @staticmethod
    def get_fan_in_from_layer(layer: torch.nn.Module) -> int:
        """
        Get the fan_in (number of input features) from a given layer.

        Parameters
        ----------
        layer: torch.nn.Module
            layer to get the fan_in from

        Returns
        -------
        int
            fan_in of the layer

        Raises
        ------
        NotImplementedError
            abstract method
        """
        raise NotImplementedError

    def normalize_optimal_updates(self, std_target: float | None = None) -> None:
        """
        Normalize optimal update to target standard deviation

        Normalize the optimal updates so that the standard deviation of the
        weights of the updates is equal to std_target.
        If std_target is None, we automatically determine it.
        We use the standard deviation of the weights of the layer if it has weights.
        If the layer has no weights, we aim to have a std of 1 / sqrt(in_features).

        Let s the target standard deviation then:
        - optimal_delta_layer is scaled to have a std of s (so
        by s / std(optimal_delta_layer))
        - extended_input_layer is scaled to have a std of s (so
        by s / std(extended_input_layer))
        - extended_output_layer is scaled to match the scaling of the extended_input_layer
        and the optimal_delta_layer
        (so by std(extended_input_layer) / std(optimal_delta_layer))

        Parameters
        ----------
        std_target : float | None
            target standard deviation for the weights of the updates
        """
        # Determine target standard deviation
        if std_target is None:
            if (
                hasattr(self.layer, "weight")
                and self.layer.weight is not None
                and self.layer.weight.numel() > 0
                and (std_target := self.layer.weight.std().item()) > 0
            ):
                std_target = std_target
            else:
                # Use 1 / sqrt(in_features) as default
                assert self.extended_input_layer is not None, (
                    "Cannot determine std_target automatically as the layer has no "
                    "weights and there is no extended_input_layer to get the "
                    "number of input features from."
                )
                std_target = 1.0 / (
                    self.get_fan_in_from_layer(self.extended_input_layer) ** 0.5
                )

        delta_scale = 1.0
        # Get current standard deviations and calculate scaling factors
        if self.optimal_delta_layer is not None and hasattr(
            self.optimal_delta_layer, "weight"
        ):
            current_std = self.optimal_delta_layer.weight.std().item()
            if current_std > 0:
                delta_scale = std_target / current_std

        if self.extended_input_layer is not None and hasattr(
            self.extended_input_layer, "weight"
        ):
            current_std = self.extended_input_layer.weight.std().item()
            if current_std > 0:
                input_extension_scale = std_target / current_std
            else:
                input_extension_scale = 1.0 / (
                    self.get_fan_in_from_layer(self.extended_input_layer) ** 0.5
                )
        else:
            input_extension_scale = 1.0

        # Calculate output extension scale to maintain relationship
        output_extension_scale = input_extension_scale / delta_scale

        # Apply scaling using existing methods
        if self.optimal_delta_layer is not None and delta_scale != 1.0:
            self.scale_parameter_update(delta_scale)

        if (
            self.extended_input_layer is not None
            and self.previous_module is not None
            and hasattr(self.previous_module, "extended_output_layer")
            and self.previous_module.extended_output_layer is not None
        ):
            self.scale_layer_extension(
                scale=None,
                scale_output=output_extension_scale,
                scale_input=input_extension_scale,
            )

    def create_layer_in_extension(self, extension_size: int) -> None:
        """
        Create the layer input extension of given size.

        Parameters
        ----------
        extension_size: int
            size of the extension to create

        Raises
        ------
        NotImplementedError
            abstract method
        """
        raise NotImplementedError

    def create_layer_out_extension(self, extension_size: int) -> None:
        """
        Create the layer output extension of given size.

        Parameters
        ----------
        extension_size: int
            size of the extension to create

        Raises
        ------
        NotImplementedError
            abstract method
        """
        raise NotImplementedError

    @torch.no_grad()
    def copy_uniform_initialization(
        self, tensor: torch.Tensor, reference_tensor: torch.Tensor, fan_in: int
    ) -> None:
        """
        Initialize tensor with uniform law aligned on reference

        Initialize the tensor with a uniform law with bounds
        -sqrt(std(W)), sqrt(std(W))
        where std(W) is the empirical standard deviation of the reference_tensor
        if the reference_tensor has a non-zero variance.
        Otherwise, use bounds
        -1 / sqrt(fan_in), 1 / sqrt(fan_in)
        where fan_in is the number of input features of the
        extension.

        Parameters
        ----------
        tensor: torch.Tensor
            tensor to initialize
        reference_tensor: torch.Tensor
            tensor to get the standard deviation from
        fan_in: int
            number of input features of the extension
        """
        # Get the standard deviation from the reference_tensor
        if (
            reference_tensor is not None
            and (std_dev := reference_tensor.std().item()) > 0
        ):
            std_dev = std_dev
        else:
            # Fallback to Kaiming uniform initialization bounds
            std_dev = 1.0 / (fan_in**0.5)

        # Initialize with uniform distribution
        # bound = std_dev**0.5
        bound = 3.0**0.5 * std_dev
        torch.nn.init.uniform_(tensor, -bound, bound)

    @torch.no_grad()
    def create_layer_extensions(
        self,
        extension_size: int,
        output_extension_size: int | None = None,
        input_extension_size: int | None = None,
        output_extension_init: str = "copy_uniform",
        input_extension_init: str = "copy_uniform",
    ) -> None:
        """
        Create extension for layer input and output.

        Create the layer input and output extensions of given sizes.
        Allow to have different sizes for input and output extensions,
        this is useful for example if you connect a convolutional layer
        to a linear layer.

        Parameters
        ----------
        extension_size: int
            size of the extension to create
        output_extension_size: int | None
            size of the output extension to create, if None use extension_size
        input_extension_size: int | None
            size of the input extension to create, if None use extension_size
        output_extension_init: str
            Initialization method for the output extension. Must be one of the keys
            in `known_inits` (e.g., "copy_uniform", "zeros"). Default is "copy_uniform".
        input_extension_init: str
            Initialization method for the input extension. Must be one of the keys in
            `known_inits` (e.g., "copy_uniform", "zeros"). Default is "copy_uniform".

        Raises
        ------
        ValueError
            if unknown initialization method
        """
        if output_extension_size is None:
            output_extension_size = extension_size
        if input_extension_size is None:
            input_extension_size = extension_size
        assert isinstance(self.previous_module, GrowingModule), (
            f"The layer {self.name} has no previous module."
            "Therefore, neuron addition is not possible."
        )
        self.previous_module.create_layer_out_extension(output_extension_size)
        self.create_layer_in_extension(input_extension_size)

        known_inits = {
            "copy_uniform": self.copy_uniform_initialization,
            "zeros": lambda tensor, _, __: torch.nn.init.zeros_(tensor),
            # Future initializations can be added here
        }

        for init in (output_extension_init, input_extension_init):
            if init not in known_inits:
                raise ValueError(
                    f"Unknown initialization method '{init}'. "
                    f"Available methods are: {list(known_inits.keys())}."
                )

        # Initialize input extension
        layer_to_init = self.extended_input_layer
        assert isinstance(layer_to_init, torch.nn.Module), (
            f"The layer {self.name} has no input extension."
            "Therefore, it can't be initialized."
        )
        init = input_extension_init

        known_inits[init](
            layer_to_init.weight, self.weight, self.get_fan_in_from_layer(layer_to_init)
        )
        if layer_to_init.bias is not None:
            known_inits[init](
                layer_to_init.bias, self.bias, self.get_fan_in_from_layer(layer_to_init)
            )

        # Initialize output extension
        layer_to_init = self.previous_module.extended_output_layer
        assert isinstance(layer_to_init, torch.nn.Module), (
            f"The previous layer {self.previous_module.name} has no output extension."
            "Therefore, it can't be initialized."
        )
        init = output_extension_init
        known_inits[init](
            layer_to_init.weight,
            self.previous_module.weight,
            self.previous_module.get_fan_in_from_layer(layer_to_init),
        )
        if layer_to_init.bias is not None:
            known_inits[init](
                layer_to_init.bias,
                self.previous_module.bias,
                self.previous_module.get_fan_in_from_layer(layer_to_init),
            )


if __name__ == "__main__":
    help(GrowingModule)<|MERGE_RESOLUTION|>--- conflicted
+++ resolved
@@ -1644,16 +1644,8 @@
         ----------
         keep_neurons: int
             number of neurons to keep
-<<<<<<< HEAD
-
-        Raises
-        ------
-        NotImplementedError
-            abstarct method
-=======
         zeros_if_not_enough: bool
             if True, will keep the all neurons and set the non selected ones to zero
->>>>>>> 375225d3
         """
         assert self.extended_output_layer is not None, (
             f"The layer {self.name} should have an extended output layer to "
@@ -1699,15 +1691,6 @@
             keep_neurons must be provided
         sub_select_previous: bool
             if True, sub-select the previous layer added parameters as well
-<<<<<<< HEAD
-
-        Raises
-        ------
-        NotImplementedError
-            abstract method
-        """
-        raise NotImplementedError
-=======
         zeros_if_not_enough: bool
             if True, will keep the all neurons and set the non selected ones to zero
             (either first or last depending on zeros_fan_in and zeros_fan_out)
@@ -1772,7 +1755,6 @@
                     f"is not implemented yet for {type(self.previous_module)} "
                     f"as previous module."
                 )
->>>>>>> 375225d3
 
     def _apply_output_changes(
         self, scaling_factor: float | torch.Tensor | None = None, extension_size: int = 0
