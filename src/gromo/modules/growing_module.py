--- conflicted
+++ resolved
@@ -1810,7 +1810,6 @@
                     UserWarning,
                 )
 
-<<<<<<< HEAD
     def __del__(self) -> None:
         # Unset next module of self.previous_module
         if hasattr(self, "previous_module") and self.previous_module is not None:
@@ -1828,7 +1827,7 @@
                 if self in self.next_module.previous_modules:
                     self.next_module.previous_modules.remove(self)
                     self.next_module.update_size()
-=======
+
     def weights_statistics(self) -> dict[str, dict[str, float]]:
         """
         Get the statistics of the weights in the growing layer.
@@ -1846,7 +1845,6 @@
             layer_stats["bias"] = compute_tensor_stats(self.layer.bias)
 
         return layer_stats
->>>>>>> 3708f297
 
 
 if __name__ == "__main__":
