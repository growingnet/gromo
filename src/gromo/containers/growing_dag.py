import copy
import string
import warnings
from collections import deque
from enum import Enum
from typing import Callable, Iterator, Mapping

import networkx as nx
import torch
import torch.nn as nn

from gromo.containers.growing_container import GrowingContainer
from gromo.modules.constant_module import ConstantModule
from gromo.modules.conv2d_growing_module import (
    Conv2dMergeGrowingModule,
    FullConv2dGrowingModule,
)
from gromo.modules.growing_module import GrowingModule, MergeGrowingModule
from gromo.modules.linear_growing_module import (
    LinearGrowingModule,
    LinearMergeGrowingModule,
)
from gromo.utils.utils import (
    activation_fn,
    compute_BIC,
    evaluate_extended_dataset,
    f1_micro,
)


supported_layer_types = ["linear", "convolution"]


class GrowingDAG(nx.DiGraph, GrowingContainer):
    """Represents a directed acyclic graph with edges as GrowingModule and nodes as MergeGrowingModule

    Parameters
    ----------
    in_features : int
        input features
    out_features : int
        output features
    neurons : int
        number of neurons to add on each growth step
    use_bias : bool
        use bias
    use_batch_norm : bool
        use Batch Normalization
    default_layer_type : str, optional
        the type of layer operations, to choose between "linear" and "convolution", by default "linear"
    activation : str, optional
        the default activation function, by default "selu"
    name : str, optional
        name of the dag, by default ""
    root : str, optional
        name of the root node, by default "start"
    end : str, optional
        name of the end node, by default "end"
    input_shape : tuple[int, int] | None, optional
        the expected shape of the input excluding batch size and channels, by default None
    DAG_parameters : dict | None, optional
        configuration dictionary to create a custom initial dag, by default None
    device : torch.device | str | None, optional
        default device, by default None

    Raises
    ------
    ValueError
        if the reserved character "_" is used in the name of the dag
    NotImplementedError
        if the default layer type is not supported
    """

    def __init__(
        self,
        in_features: int,
        out_features: int,
        neurons: int,
        use_bias: bool,
        use_batch_norm: bool,
        default_layer_type: str = "linear",
        activation: str = "selu",
        name: str = "",
        root: str = "start",
        end: str = "end",
        input_shape: tuple[int, int] | None = None,
        DAG_parameters: dict | None = None,
        device: torch.device | str | None = None,
    ) -> None:
        nx.DiGraph.__init__(self)
        GrowingContainer.__init__(
            self,
            in_features=in_features,
            out_features=out_features,
            device=device,
        )
        self.neurons = neurons
        self.use_bias = use_bias
        self.use_batch_norm = use_batch_norm
        self.activation = activation
        if "_" in name:
            raise ValueError(
                f"The character '_' is not allowed in the name of a GrowingDAG. Found {name}."
            )
        self._name = name
        self.root = f"{root}@{name}"
        self.end = f"{end}@{name}"

        if default_layer_type not in supported_layer_types:
            raise NotImplementedError(
                f"The default layer type is not supported. Expected one of {supported_layer_types}, got {default_layer_type}"
            )
        self.layer_type = default_layer_type
        self.input_shape = input_shape

        if DAG_parameters is None:
            DAG_parameters = self.init_dag_parameters()

        edges = DAG_parameters.get("edges", [])
        edge_attributes = DAG_parameters.get("edge_attributes", {})
        node_attributes = DAG_parameters.get("node_attributes", {})
        self.ancestors = {}

        self.add_edges_from(edges)
        self.update_nodes(self.nodes, node_attributes)
        self.update_edges(edges, edge_attributes, zero_weights=False)
        self.update_connections(edges)
        self.set_growing_layers()

    # Override functions from GrowingContainer

    def set_growing_layers(self) -> None:
        """
        Reference all growable layers of the dag as all the edges and nodes
        """
        self._growing_layers = self.get_all_edge_modules() + self.get_all_node_modules()

    def init_computation(self):
        """Initialize statistics computations for all nodes"""
        for node_module in self.get_all_node_modules():
            if node_module._name == self.root:
                node_module.store_activity = True
            else:
                node_module.init_computation()

    def update_computation(self):
        """Update statistics computations for all nodes"""
        for node_module in self.get_all_node_modules():
            if node_module._name == self.root:
                continue
            # node_module.previous_tensor_s.update()
            # node_module.previous_tensor_m.update()
            node_module.update_computation()

    def reset_computation(self):
        """Reset the computation of the optimal added parameters on the whole network"""
        for edge_module in self.get_all_edge_modules():
            edge_module.reset_computation()
        for node_module in self.get_all_node_modules():
            node_module.reset_computation()

    def compute_optimal_updates(self, *args, **kwargs):
        """Compute optimal delta for growth procedure for all nodes"""
        self.compute_optimal_delta(*args, **kwargs)

    def compute_optimal_delta(
        self,
        update: bool = True,
        return_deltas: bool = False,
        force_pseudo_inverse: bool = False,
    ):
        """Compute optimal delta for growth procedure for all nodes

        Parameters
        ----------
        update : bool, optional
            update the optimal delta layer attribute and the first order decrease, by default True
        return_deltas: bool, optional
            placeholder argument as this function does not return anything
        force_pseudo_inverse : bool, optional
            use the pseudo-inverse to compute the optimal delta even if the
            matrix is invertible, by default False
        """
        for node_module in self.get_all_node_modules():
            if node_module._name == self.root:
                continue
            node_module.compute_optimal_delta(
                update=update,
                return_deltas=return_deltas,
                force_pseudo_inverse=force_pseudo_inverse,
            )

    def delete_update(self):
        """Delete tensor updates for all nodes"""
        for node_module in self.get_all_node_modules():
            node_module.delete_update(include_previous=True)

    # Initialize GrowingDAG and properties

    def init_dag_parameters(self) -> dict:
        """Initialize configuration parameters of the dag

        Returns
        -------
        dict
            configuration dictionary for initial dag
        """
        edges = [(self.root, self.end)]
        node_attributes = {
            self.root: {
                "type": self.layer_type,  # shows what follows
                "size": self.in_features,
                "shape": self.input_shape,
                "kernel_size": (3, 3),
            },
            self.end: {
                "type": self.layer_type,
                "size": self.out_features,
                "kernel_size": (3, 3),
                "use_batch_norm": self.use_batch_norm,
            },
        }
        edge_attributes = {
            "type": self.layer_type,
            "use_bias": self.use_bias,
            "kernel_size": (3, 3),
        }

        DAG_parameters = {}
        DAG_parameters["edges"] = edges
        DAG_parameters["node_attributes"] = node_attributes
        DAG_parameters["edge_attributes"] = edge_attributes
        return DAG_parameters

    @property
    def nodes(self) -> nx.reportviews.NodeView:
        """Get all nodes of dag

        Returns
        -------
        nx.reportviews.NodeView
            nodes
        """
        return super().nodes

    @property
    def edges(self) -> nx.reportviews.OutEdgeView:
        """Get all edges of dag

        Returns
        -------
        nx.reportviews.OutEdgeView
            edges
        """
        return super().edges

    @property
    def out_edges(self) -> nx.reportviews.OutEdgeView:
        """Get output edges of dag

        Returns
        -------
        nx.reportviews.OutEdgeView
            output edges
        """
        return super().out_edges

    @property
    def in_edges(self) -> nx.reportviews.InEdgeView:
        """Get input edges of dag

        Returns
        -------
        nx.reportviews.InEdgeView
            input edges
        """
        return super().in_edges

    @property
    def in_degree(self) -> nx.reportviews.InDegreeView:
        """Get in-degree of dag

        Returns
        -------
        nx.reportviews.InDegreeView
            in-degree
        """
        return super().in_degree

    @property
    def out_degree(self) -> nx.reportviews.OutDegreeView:
        """Get out-degree of dag

        Returns
        -------
        nx.reportviews.OutDegreeView
            out-degree
        """
        return super().out_degree

    # Module setters and attributes

    def __set_edge_module(
        self, prev_node: str, next_node: str, module: GrowingModule
    ) -> None:
        """Setter function for module of edge

        Parameters
        ----------
        prev_node : str
            incoming node of edge
        next_node : str
            outgoing node of edge
        module : GrowingModule
            growable module to set to edge
        """
        edge = str((prev_node, next_node))
        if edge in self._modules:
            del self._modules[edge]
        self[prev_node][next_node]["module"] = module
        self._modules[edge] = module

    def __set_node_module(self, node: str, module: MergeGrowingModule) -> None:
        """Setter function for module of node

        Parameters
        ----------
        node : str
            specified node name
        module : MergeGrowingModule
            growable module to set to node
        """
        if node in self._modules:
            del self._modules[node]
        self.nodes[node]["module"] = module
        self._modules[node] = module

    def toggle_edge_candidate(
        self, prev_node: str, next_node: str, candidate: bool
    ) -> None:
        """Toggle the candidate attribute of an edge

        Parameters
        ----------
        prev_node : str
            incoming node of edge
        next_node : str
            outgoing node of edge
        candidate : bool
            candidate value

        Raises
        ------
        ValueError
            raised if the edge does not exist
        """
        if prev_node is None or next_node is None:
            return
        if (prev_node, next_node) not in self.edges:
            raise ValueError(
                f"Edge ({prev_node}, {next_node}) is not present in the graph"
            )
        self[prev_node][next_node]["candidate"] = candidate

    def toggle_node_candidate(self, node: str, candidate: bool) -> None:
        """Toggle the candidate attribute of a node

        Parameters
        ----------
        node : str
            specified node name
        candidate : bool
            candidate value

        Raises
        ------
        ValueError
            raised if the node does not exist
        """
        if node is None:
            return
        if node not in self.nodes:
            raise ValueError(f"Node {node} is not present in the graph")
        self.nodes[node]["candidate"] = candidate

    # Module getters and attributes

    def is_edge_candidate(self, prev_node: str, next_node: str) -> bool:
        """Know if an edge is a candidate edge

        Parameters
        ----------
        prev_node : str
            incoming node of edge
        next_node : str
            outgoing node of edge

        Returns
        -------
        bool
            candidate attribute
        """
        if ("_" in prev_node) or ("_" in next_node):
            return True
        if (prev_node, next_node) not in self.edges:
            # default behaviour assumes only one GrowingDAG is growing at a time
            warnings.warn(
                f"Edge ({prev_node},{next_node}) does not belong in the current GrowingDAG({self._name}). All external edges are assumed to be non-candidate.",
                UserWarning,
            )
            return False
        return self[prev_node][next_node].get("candidate", False)

    def is_node_candidate(self, node: str) -> bool:
        """Know if a node is a candidate node

        Parameters
        ----------
        node : str
            specified node name

        Returns
        -------
        bool
            candidate attribute
        """
        if "_" in node:
            return True
        simple_nodes = {k.split("_")[0]: v for k, v in self.nodes.items() if node in k}
        if node not in simple_nodes:
            # default behaviour assumes only one GrowingDAG is growing at a time
            warnings.warn(
                f"Node {node} does not belong in the current GrowingDAG({self._name}). All external nodes are assumed to be non-candidate.",
                UserWarning,
            )
            return False
        return simple_nodes[node].get("candidate", False)

    def get_edge_module(self, prev_node: str, next_node: str) -> GrowingModule:
        """Getter function for module of edge

        Parameters
        ----------
        prev_node : str
            incoming node of edge
        next_node : str
            outgoing node of edge

        Returns
        -------
        GrowingModule
            module attached to edge
        """
        return self[prev_node][next_node]["module"]

    def get_node_module(self, node: str) -> MergeGrowingModule:
        """Getter function for module of node

        Parameters
        ----------
        node : str
            specified node name

        Returns
        -------
        MergeGrowingModule
            module attached to node
        """
        return self.nodes[node]["module"]

    def get_edge_modules(self, edges: list | set) -> list[GrowingModule]:
        """Getter function for modules attached to edges

        Parameters
        ----------
        edges : list | set
            list of edges to retrieve modules

        Returns
        -------
        list[GrowingModule]
            list of modules for each specified edge
        """
        return [self.get_edge_module(*edge) for edge in edges]

    def get_node_modules(self, nodes: list | set) -> list[MergeGrowingModule]:
        """Getter function for modules attached to nodes

        Parameters
        ----------
        nodes : list | set
            list of nodes to retrieve modules

        Returns
        -------
        list[MergeGrowingModule]
            list of modules for each specified node
        """
        return [self.get_node_module(node) for node in nodes]

    def get_all_edge_modules(self) -> list[GrowingModule]:
        """Getter function for all modules attached to edges

        Returns
        -------
        list[GrowingModule]
            list of modules for all existing edges
        """
        return self.get_edge_modules(list(self.edges))

    def get_all_node_modules(self) -> list[MergeGrowingModule]:
        """Getter function for all modules attached to nodes

        Returns
        -------
        list[MergeGrowingModule]
            list of modules for all existing nodes
        """
        return self.get_node_modules(list(self.nodes))

    def is_empty(self) -> bool:
        """Check if the dag has no connections

        Returns
        -------
        bool
            empty dag
        """
        return nx.is_empty(self)

    # Add new modules

    def add_direct_edge(
        self,
        prev_node: str,
        next_node: str,
        edge_attributes: dict = {},
        zero_weights: bool = False,
    ) -> None:
        """Add direct edge to graph, link two nodes with a new module

        Parameters
        ----------
        prev_node : str
            incoming node of edge
        next_node : str
            outgoing node of edge
        edge_attributes : dict, optional
            extra attributes of edge, by default {}
        zero_weights : bool, optional
            set the weights to zero, by default False
        """
        self.add_edge(prev_node, next_node)
        edges = [(prev_node, next_node)]
        self.update_edges(
            edges, edge_attributes=edge_attributes, zero_weights=zero_weights
        )
        self.update_connections(edges)
        self.set_growing_layers()

    def add_node_with_two_edges(
        self,
        prev_node: str,
        new_node: str,
        next_node: str,
        node_attributes: dict,
        edge_attributes: dict = {},
        zero_weights: bool = False,
    ) -> None:
        """Add new node to graph, create incoming and outgoing edges with new modules

        Parameters
        ----------
        prev_node : str
            incoming node for new edge
        new_node : str
            new node id
        next_node : str
            outgoing node for new edge
        node_attributes : dict
            attributes of new node
        edge_attributes : dict, optional
            extra attributes of edge, by default {}
        zero_weights : bool, optional
            set the weights to zero, by default False

        Raises
        ------
        KeyError
            if the "type" and the "size" of node is not specified in node_attributes dictionary
        """
        new_edges = [(prev_node, new_node), (new_node, next_node)]
        self.add_edges_from(new_edges)

        if "type" not in node_attributes:
            raise KeyError(
                'The type of the node should be specified at initialization. Example: key "type" in node_attributes'
            )
        if "size" not in node_attributes:
            raise KeyError(
                'The size of the node should be specified at initialization. Example: key "size" in node_attributes'
            )
        # TODO: separate functions for different modules, no need to check the type of node
        # self.nodes[new_node].update(node_attributes)
        self.update_nodes([new_node], node_attributes={new_node: node_attributes})
        self.update_edges(
            new_edges, edge_attributes=edge_attributes, zero_weights=zero_weights
        )
        self.update_connections(new_edges)
        self.set_growing_layers()

    def update_nodes(
        self, nodes: list[str] | Mapping, node_attributes: dict[str, dict]
    ) -> None:
        """Create new merge modules for nodes based on incoming and outgoing edges

        Parameters
        ----------
        nodes : list[str] | Mapping
            list of nodes to update modules
        node_attributes : dict[str, dict]
            extra attributes for nodes. Keys are node names and values are dictionaries with attributes. Keys \"type\" and \"size\" are mandatory

        Raises
        ------
        KeyError
            if the "type" and the "size" of node is not specified in node_attributes[node] dictionary
        NotImplementedError
            if the type of the node is invalid
        """
        for node in nodes:
            attributes = node_attributes.get(node, {})
            if "type" not in attributes:
                raise KeyError(
                    'The type of the node should be specified at initialization. Example: key "type" in node_attributes[new_node]'
                )
            if "size" not in attributes:
                raise KeyError(
                    'The size of the node should be specified at initialization. Example: key "size" in node_attributes[new_node]'
                )
            self.nodes[node].update(attributes)
            if attributes.get("use_batch_norm", self.use_batch_norm):
                batch_norm = nn.BatchNorm1d(
                    self.nodes[node]["size"], affine=False, device=self.device
                )
            else:
                batch_norm = nn.Identity()
            name = node.split("_")[0]
            if self.nodes[node]["type"] == "linear":
                in_features = self.nodes[node]["size"]
                self.__set_node_module(
                    node,
                    LinearMergeGrowingModule(
                        in_features=in_features,
                        post_merge_function=torch.nn.Sequential(
                            batch_norm,
                            activation_fn(self.nodes[node].get("activation")),
                        ),
                        allow_growing=True,
                        device=self.device,
                        name=f"{name}",
                    ),
                )
            elif self.nodes[node]["type"] == "convolution":
                in_channels = self.nodes[node]["size"]
                input_size = self.nodes[node].get("shape")
                kernel_size = self.nodes[node]["kernel_size"]
                input_volume = (
                    in_channels * input_size[0] * input_size[1]
                    if input_size is not None
                    else None
                )
                self.__set_node_module(
                    node,
                    Conv2dMergeGrowingModule(
                        in_channels=in_channels,
                        input_size=input_size,
                        next_kernel_size=kernel_size,
                        input_volume=input_volume,
                        post_merge_function=torch.nn.Sequential(
                            batch_norm,
                            activation_fn(self.nodes[node].get("activation")),
                        ),
                        allow_growing=True,
                        device=self.device,
                        name=f"{name}",
                    ),
                )
            else:
                raise NotImplementedError

    def update_edges(
        self,
        edges: list[tuple[str, str]],
        edge_attributes: dict = {},
        zero_weights: bool = False,
    ) -> None:
        """Create new modules for edges based on node types

        Parameters
        ----------
        edges : list[tuple[str, str]]
            list of edges to update modules
        edge_attributes : dict, optional
            extra attributes for edges, by default {}
        zero_weights : bool, optional
            set the weights to zero, by default False

        Raises
        ------
        KeyError
            if the kernel_size is not specified in edge_attributes
        NotImplementedError
            if the type of the node is invalid
        """
        for prev_node, next_node in edges:
            name = f"{prev_node.split('_')[0]}_{next_node.split('_')[0]}"

            if edge_attributes.get("constant"):
                self.__set_edge_module(
                    prev_node,
                    next_node,
                    ConstantModule(
                        in_features=self.get_node_module(prev_node).out_features,
                        out_features=self.nodes[next_node]["size"],
                        device=self.device,
                    ),
                )
                self[prev_node][next_node]["type"] = "constant"
                continue
            # If both nodes are linear
            elif (
                self.nodes[prev_node]["type"] == "linear"
                and self.nodes[next_node]["type"] == "linear"
            ):
                new_module = LinearGrowingModule(
                    in_features=self.nodes[prev_node]["size"],
                    out_features=self.nodes[next_node]["size"],
                    use_bias=edge_attributes.get("use_bias", self.use_bias),
                    device=self.device,
                    name=f"L{name}",
                )
            elif (
                self.nodes[prev_node]["type"] == "convolution"
                and self.nodes[next_node]["type"] == "convolution"
            ):
                if "kernel_size" not in edge_attributes:
                    raise KeyError(
                        'The kernel size of the edge should be specified at initialization. Example: key "kernel_size" in edge_attributes'
                    )
                kernel_size = edge_attributes["kernel_size"]
                input_size = self.get_node_module(prev_node).output_size
                default_padding = ((kernel_size[0] - 1) // 2, (kernel_size[1] - 1) // 2)
                new_module = FullConv2dGrowingModule(
                    in_channels=self.nodes[prev_node]["size"],
                    out_channels=self.nodes[next_node]["size"],
                    kernel_size=kernel_size,
                    input_size=input_size,
                    stride=edge_attributes.get("stride", 1),
                    padding=edge_attributes.get("padding", default_padding),
                    dilation=edge_attributes.get("dilation", 1),
                    use_bias=edge_attributes.get("use_bias", self.use_bias),
                    # allow_growing=True,
                    device=self.device,
                    name=f"C{name}",
                )
            elif (
                self.nodes[prev_node]["type"] == "convolution"
                and self.nodes[next_node]["type"] == "linear"
            ):
                in_features = self.nodes[prev_node]["module"].out_features
                new_module = LinearGrowingModule(
                    in_features=in_features,
                    out_features=self.nodes[next_node]["size"],
                    use_bias=edge_attributes.get("use_bias", self.use_bias),
                    device=self.device,
                    name=f"L{name}",
                )
            else:
                raise NotImplementedError

            if zero_weights:
                new_module.weight = nn.Parameter(torch.zeros_like(new_module.weight))
                if new_module.use_bias:
                    new_module.bias = nn.Parameter(torch.zeros_like(new_module.bias))

            self.__set_edge_module(
                prev_node,
                next_node,
                new_module,
            )
            self[prev_node][next_node]["type"] = self.nodes[next_node]["type"]

    def update_connections(self, edges: list) -> None:
        """Update connections to modules on specific edges and their adjacent nodes

        Parameters
        ----------
        edges : list
            list of edges to update modules
        """
        if len(edges) == 0:
            return

        for prev_node, next_node in edges:
            # prev_node, next_node = edge
            assert self.get_edge_module(prev_node, next_node)
            assert self.get_node_module(prev_node)
            assert self.get_node_module(next_node)

            self.get_edge_module(prev_node, next_node).previous_module = (
                self.get_node_module(prev_node)
            )
            self.get_edge_module(prev_node, next_node).next_module = self.get_node_module(
                next_node
            )

            self.get_node_module(prev_node).set_next_modules(
                list(self.get_edge_modules(self.out_edges(prev_node)))
            )
            self.get_node_module(next_node).set_previous_modules(
                list(self.get_edge_modules(self.in_edges(next_node)))
            )

        self._get_ancestors(self.root)

    def update_size(self) -> None:
        """Update the sizes of all the nodes and edges based on their modules"""
        super().update_size()
        for node in self.nodes():
            module = self.get_node_module(node)
            if isinstance(module, Conv2dMergeGrowingModule):
                size = module.in_channels
            elif isinstance(module, LinearMergeGrowingModule):
                size = module.in_features
            self.nodes[node].update({"size": size})
            if node == self.root:
                self.in_features = size
            elif node == self.end:
                self.out_features = size

    # Remove existing modules

    def remove_direct_edge(self, prev_node: str, next_node: str) -> None:
        """Remove direct edge from graph
        Delete module instances from the connected nodes and update their size

        Parameters
        ----------
        prev_node : str
            incoming node of edge
        next_node : str
            outgoing node of edge
        """
        edge = (prev_node, next_node)
        if edge in self.edges:
            edge_module = self.get_edge_module(*edge)
            edge_module.__del__()
            self.remove_edge(*edge)
            self._get_ancestors(self.root)
            self.set_growing_layers()

    def remove_node(self, node: str) -> None:
        """Remove node from dag

        Parameters
        ----------
        node : str
            node name
        """
        if node in self.nodes:
            node_module = self.get_node_module(node)
            node_module.__del__()
            super().remove_node(node)
            self._get_ancestors(self.root)
            self.set_growing_layers()

    def rename_nodes(self, mapping: dict) -> None:
        """Rename nodes in the graph.

        Parameters
        ----------
        mapping : dict
            A dictionary mapping old node names to new node names

        Raises
        ------
        ValueError
            if the new node already exists in the graph
        """
        # nx.relabel_nodes(self, mapping, copy=True)
        for old_name, new_name in mapping.items():
            if (new_name == old_name) or (old_name not in self.nodes):
                continue
            if new_name in self.nodes:
                raise ValueError(
                    f"New node name '{new_name}' already exists in the graph."
                )
            # Move successors
            self._succ[new_name] = self._succ.pop(old_name)
            # Update predecessors of successors
            for succ in self._succ[new_name]:
                self._pred[succ][new_name] = self._pred[succ].pop(old_name)

            # Move predecessors
            self._pred[new_name] = self._pred.pop(old_name)
            # Update successors of predecessors
            for pred in self._pred[new_name]:
                self._succ[pred][new_name] = self._succ[pred].pop(old_name)

            # Move node attributes
            self._node[new_name] = self._node.pop(old_name)

        # Update ancestors
        self._get_ancestors(self.root)

    # Calculate expressivity bottleneck of GrowingDAG
    def calculate_bottleneck(
        self,
        actions: list["Expansion"],
        dataloader: torch.utils.data.DataLoader,
        loss_fn: Callable = nn.CrossEntropyLoss(),
    ) -> tuple[dict, dict]:
        """Calculate expressivity bottleneck on important nodes
        Assign hooks where necessary and update tensors with a single forward-backward
        Keep track of bottleneck and post-activities

        Parameters
        ----------
        actions : list[Expansion]
            list with growth actions information
        dataloader : torch.utils.data.DataLoader
            train features and labels
        loss_fn : Callable, optional
            loss function for bottleneck calculation, by default torch.nn.CrossEntropyLoss

        Returns
        -------
        tuple[dict, dict]
            bottleneck of nodes, input of nodes
        """
        # Handle empty graph case
        constant_module = False
        if self.is_empty():
            # Create constant module if the graph is empty
            constant_module = True
            edge_attributes = {
                "type": self.layer_type,
                "use_bias": self.use_bias,
                "constant": True,
            }
            self.add_direct_edge(self.root, self.end, edge_attributes)

        # Find nodes of interest
        prev_node_modules = set()
        next_node_modules = set()
        for expansion in actions:
            prev_nodes = expansion.previous_nodes
            next_nodes = expansion.next_nodes

            prev_node_modules.update(prev_nodes)
            next_node_modules.update(next_nodes)

        prev_node_modules = self.get_node_modules(prev_node_modules)
        next_node_modules = self.get_node_modules(next_node_modules)

        # Add hooks on node modules of interest
        self.init_computation()

        pre_activities_grad = {
            node_module._name: torch.empty(0) for node_module in next_node_modules
        }
        input_B = {node: torch.empty(0) for node in self.nodes}
        bottleneck = {}

        # Forward - Backward step
        for X, Y in dataloader:
            self.zero_grad()
            pred = self(X)
            loss = loss_fn(pred, Y)
            loss.backward()
            self.update_computation()

            # Accumulate pre-activity gradients and input tensors on cpu
            for node_module in next_node_modules:
                assert node_module.pre_activity is not None
                assert node_module.pre_activity.grad is not None
                # Save pre activiy gradients
                pre_activities_grad[node_module._name] = torch.cat(
                    (
                        pre_activities_grad[node_module._name],
                        node_module.pre_activity.grad.clone().detach().cpu(),
                    )
                )
            for node_module in self.get_all_node_modules():
                assert node_module.activity is not None
                # Save input activity of input layers
                input_B[node_module._name] = torch.cat(
                    (
                        input_B[node_module._name],
                        node_module.activity.clone().detach().cpu(),
                    )
                )

        # Compute optimal updates
        self.compute_optimal_delta()

        with torch.no_grad():
            for node_module in next_node_modules:
                # Compute expressivity bottleneck
                v_proj = pre_activities_grad[node_module._name]
                for module in node_module.previous_modules:
                    v_proj -= (
                        module.optimal_delta_layer(
                            input_B[module.previous_module._name].to(module.device)
                        )
                        .clone()
                        .detach()
                        .cpu()
                    )

                bottleneck[node_module._name] = v_proj

                if constant_module:
                    assert torch.all(
                        bottleneck[node_module._name]
                        == pre_activities_grad[node_module._name]
                    ), "Graph is empty and the bottleneck should be the same as the pre_activity gradient. Expected: {node_module.pre_activity.grad} Found: {bottleneck[node_module._name]}"

        # Reset tensors and remove hooks
        self.reset_computation()

        # Delete activities of node modules
        for node_module in self.get_all_node_modules():
            node_module.delete_update()

        if constant_module:
            # Remove constant module if needed
            self.remove_direct_edge(self.root, self.end)

        return bottleneck, input_B

    # Helper functions for managing the DAG

    def _get_ancestors(self, root: str, pre_root: int = 0) -> None:
        """Discover all eventual ancestors of nodes

        Parameters
        ----------
        root : str
            root node of graph
        pre_root : int, optional
            toy node before root, by default 0
        """
        if pre_root == 0:
            nodes_visited = {root: set(self.predecessors(root))}
            self.ancestors.setdefault(root, set()).update([root])
            q = deque()
            for edge in self.out_edges(root):
                q.append(edge)
            self.__recursiveBFS(q, nodes_visited, update=False)
        else:
            q = deque([(pre_root, root)])
            self.__recursiveBFS(q, nodes_visited={}, update=True)

    def _indirect_connection_exists(self, prev_node: str, next_node: str) -> bool:
        """Check if two nodes are connected with one-hop links

        Parameters
        ----------
        prev_node : str
            input node
        next_node : str
            output node

        Returns
        -------
        bool
            one-hop link already exists
        """
        successors = set(self.successors(prev_node))
        predecessors = set(self.predecessors(next_node))
        intermediate_nodes = successors.intersection(predecessors)
        return len(intermediate_nodes) > 0

    def _find_possible_direct_connections(
        self, direct_successors: Mapping[str, list[str]] | Mapping[str, set[str]]
    ) -> list[dict]:
        """Find all possible non-existent direct links between two nodes based on module types

        Parameters
        ----------
        direct_successors : Mapping[str, list[str]] | Mapping[str, set[str]]
            dictionary with direct successors of nodes

        Returns
        -------
        list[dict]
            list of dictionaries with all possible new direct edges and their attributes
        """
        direct_edges = []
        for prev_node, successors in direct_successors.items():
            for next_node in successors:
                # if len(list(self.predecessors(next_node))) >= 2:
                #     continue
                direct_edges.append(
                    {
                        "previous_node": prev_node,
                        "next_node": next_node,
                        "edge_attributes": {"kernel_size": (3, 3)},
                    }
                )

        return direct_edges

    def _find_possible_one_hop_connections(
        self,
        successors: Mapping[str, list[str]] | Mapping[str, set[str]],
        size: int = 0,
    ) -> list[dict]:
        """Discover all possible non-existent one-hop links between existing nodes

        Parameters
        ----------
        successors : Mapping[str, list[str]] | Mapping[str, set[str]]
            dictionary with all successors fo nodes
        size : int, optional
            size of new node to add, by default 0

        Returns
        -------
        list[dict]
            list of dictionaries with all possible new one-hop connections and their attributes
        """

        one_hop_edges = []
        new_node = f"{len(self.nodes) - 1}@{self._name}"
        for prev_node, succ in successors.items():
            for next_node in succ:
                if not self._indirect_connection_exists(prev_node, next_node):
                    # if len(list(self.predecessors(next_node))) >= 2:
                    #     continue
                    one_hop_edges.append(
                        {
                            "previous_node": prev_node,
                            "new_node": new_node,
                            "next_node": next_node,
                            "node_attributes": {
                                "type": self.nodes[prev_node]["type"],
                                "size": size,
                                "activation": self.activation,
                                "kernel_size": (3, 3),
                                "shape": self.input_shape,
                            },
                            "edge_attributes": {
                                "kernel_size": (3, 3),
                            },
                        }
                    )

        return one_hop_edges

    def find_possible_extensions(self) -> tuple[list[dict], list[dict]]:
        """Discover all possible direct and one-hop connections of the graph

        Returns
        -------
        tuple[list[dict], list[dict]]
            discovered direct connections, discovered one-hop connections
        """
        # TODO: add existing nodes growing
        nodes_set = set(self.nodes)
        possible_successors = {
            node: nodes_set.difference(self.ancestors[node]) for node in self.nodes
        }
        possible_direct_successors = {
            node: (nodes_set.difference(self.ancestors[node])).difference(
                self.successors(node)
            )
            for node in self.nodes
        }

        # Add direct edges
        direct_edges = self._find_possible_direct_connections(possible_direct_successors)

        # Add new nodes
        one_hop_edges = self._find_possible_one_hop_connections(possible_successors)

        # # Extend existing nodes
        # nodes_set.remove(self.root)
        # nodes_set.remove(self.end)
        # existing_nodes = self._find_possible_node_extensions(list(nodes_set))

        return direct_edges, one_hop_edges

    def define_next_actions(self, expand_end: bool = False) -> list["Expansion"]:
        """Find all possible growth extensions for the current graph

        Returns
        -------
        list[Expansion]
            list with growth actions information
        """
        # TODO: check if they allow growing
        direct_edges, one_hop_edges = self.find_possible_extensions()

        # gen_id = 0
        actions = []

        # All possible new direct edges
        for attr in direct_edges:
            previous_node = attr.get("previous_node")
            next_node = attr.get("next_node")
            edge_attributes = attr.get("edge_attributes", {})

            expansion = Expansion(
                self,
                ExpansionType.NEW_EDGE,
                previous_node=previous_node,
                next_node=next_node,
                edge_attributes=edge_attributes,
            )
            actions.append(expansion)

        # All possible one-hop connections
        for i, attr in enumerate(one_hop_edges):
            previous_node = attr.get("previous_node")
            new_node = f"{attr.get('new_node')}_{string.ascii_lowercase[i]}"
            next_node = attr.get("next_node")
            node_attributes = attr.get("node_attributes", {})
            edge_attributes = attr.get("edge_attributes", {})

            expansion = Expansion(
                self,
                ExpansionType.NEW_NODE,
                expanding_node=new_node,
                previous_node=previous_node,
                next_node=next_node,
                node_attributes=node_attributes,
                edge_attributes=edge_attributes,
            )
            actions.append(expansion)

        # All existing nodes
        for node in self.nodes:
            if (node == self.root) or (node == self.end):
                continue
            expansion = Expansion(self, ExpansionType.EXPANDED_NODE, expanding_node=node)
            actions.append(expansion)

        if expand_end:
            next_node = self.get_node_module(self.end).next_modules
            if len(next_node) > 1:
                raise NotImplementedError(
                    "Can only expand single connected inter-merge nodes"
                )
            elif len(next_node) == 1:
                expansion = InterMergeExpansion(
                    self,
                    "expanded node",
                    expanding_node=self.end,
                    adjacent_expanding_node=next_node[0]._name,
                )
                actions.append(expansion)

        return actions

    def __recursiveBFS(self, q: deque, nodes_visited: dict, update: bool) -> None:
        """Breadth First Search recursive function to find ancestors

        Parameters
        ----------
        q : deque
            queue of edges to visit
        nodes_visited : dict
            dictionary of the nodes already visited and their set of predecessors
        update : bool
            update the nodes_visited dictionary with all predecessors
        """
        if len(q) == 0:
            return

        previous_node, node = edge = q.popleft()

        self.ancestors.setdefault(node, set()).update(self.ancestors[previous_node])

        if not update:
            nodes_visited.setdefault(node, set()).update([previous_node])

        if update or (len(nodes_visited[node]) == self.in_degree(node)):
            self.ancestors[node].update([node])
            for edge in self.out_edges(node):
                q.append(edge)

        self.__recursiveBFS(q, nodes_visited, update)

    # Forward functions

    def forward(self, x: torch.Tensor, verbose: bool = False) -> torch.Tensor:
        """Forward function for DAG model

        Parameters
        ----------
        x : torch.Tensor
            input tensor
        verbose : bool, optional
            print info, by default False

        Returns
        -------
        torch.Tensor
            output of model
        """
        if verbose:
            print("\nForward DAG...")
        output = {self.root: x}
        for node in nx.topological_sort(self):
            if verbose:
                print(f"{node=}")
            for previous_node in self.predecessors(node):
                module = self.get_edge_module(previous_node, node)
                if verbose:
                    print("\t-->", module.name, module)
                module_input = output[previous_node]
                activity = module(module_input)

                assert activity.shape[1] == self.nodes[node]["size"]

                if node in output:
                    output[node] = output[node].add(activity)
                else:
                    output[node] = activity
            # Pass through node
            merge_module = self.get_node_module(node)
            if verbose:
                print("\t-->", merge_module)
            output[node] = merge_module(output[node])
        if verbose:
            print()
        return output[self.end]

    def extended_forward(
<<<<<<< HEAD
        self, x: torch.Tensor, mask: dict = {}, verbose: bool = False
    ) -> torch.Tensor:
        """Extended forward function for DAG model including extensions of the modules
=======
        self,
        x: torch.Tensor,
        x_ext: torch.Tensor = None,
        mask: dict = {},
        verbose: bool = False,
    ) -> tuple[torch.Tensor, torch.Tensor | None]:
        """Extended forward function for DAG model
>>>>>>> d7b0f986

        Parameters
        ----------
        x : torch.Tensor
            input tensor
        mask : dict, optional
            extension mask for specific nodes and edges, by default {}
            example: mask["edges"] for edges and mask["nodes"] for nodes
        verbose : bool, optional
            print info, by default False

        Returns
        -------
        torch.Tensor
            output of the extended model
        """
        if verbose:
            print("\nExtended Forward DAG...")
        output: dict[str, tuple[torch.Tensor, torch.Tensor]] = {self.root: (x, x_ext)}
        for node in nx.topological_sort(self):
            # Check if node is a candidate node and is not present in the mask
            if self.is_node_candidate(node) and node not in mask.get("nodes", {}):
                continue
            if verbose:
                print(f"{node=}")
            for previous_node in self.predecessors(node):
                # Check if previous_node is a candidate node and is not present in the mask
                if self.is_node_candidate(
                    previous_node
                ) and previous_node not in mask.get("nodes", {}):
                    continue
                # Check if (previous_node, node) is a candidate edge and is not present in the mask
                if self.is_edge_candidate(previous_node, node) and (
                    previous_node,
                    node,
                ) not in mask.get("edges", {}):
                    continue
                module = self.get_edge_module(previous_node, node)
                if verbose:
                    print("\t-->", module.name, module)
                module_input = output[previous_node]
                # Perform extended_forward on the edge layer
                # if node in mask extend the output, if previous_node in mask extend the input
                activity, activity_ext = module.extended_forward(
                    *module_input,
                    use_optimal_delta=True,
                    use_extended_input=previous_node in mask.get("nodes", []),
                    use_extended_output=node in mask.get("nodes", []),
                )
                # activity_ext = (
                #     activity_ext
                #     if activity_ext is not None
                #     else torch.empty(0, x.shape[0], module.out_features, device=self.device)
                # )

                assert activity.shape[1] == self.nodes[node]["size"]

                if node in output:
                    output[node] = (
                        output[node][0].add(activity),
                        (
                            output[node][1].add(activity_ext)
                            if output[node][1] is not None
                            else activity_ext
                        ),
                    )
                else:
                    output[node] = (activity, activity_ext)
            # Pass through node
            merge_module = self.get_node_module(node)
            if verbose:
                print("\t-->", merge_module)
            output[node] = (
                merge_module(output[node][0]),
                merge_module(output[node][1]),
            )  # TODO: simplify
        if verbose:
            print()
        return output[self.end]

    # Parameters

    def parameters(self) -> Iterator:
        """Returns parameters Iterator

        Returns
        -------
        Iterator
            parameters iterator
        """
        # TODO : Temporary solution
        param = []
        for edge in self.edges:
            module = self.get_edge_module(*edge)
            param.append(module.weight)
            if module.use_bias:
                param.append(module.bias)
        return iter(param)

    def count_parameters_all(self) -> int:
        """Count the total number of parameters of the DAG model.

        Returns
        -------
        int
            parameter count
        """
        return sum(param.numel() for param in self.parameters())

    def count_parameters(self, edges: list[tuple[str, str]]) -> int:
        """Count the total number of parameters in the specified edges of the DAGNN model

        Parameters
        ----------
        edges : list[tuple[str, str]]
            list of edges to consider

        Returns
        -------
        int
            sum of number of parameters in the specified edges
        """
        return sum(
            param.numel()
            for edge in edges
            for param in self.get_edge_module(*edge).parameters()
        )

    # Evaluation functions

    def evaluate(
        self,
        x: torch.Tensor,
        y: torch.Tensor,
        loss_fn: Callable,
        with_f1score: bool = False,
    ) -> tuple[float, float] | tuple[float, float, float]:
        """Evaluate network on batch

        Important: Assumes that the batch is already on the correct device

        Parameters
        ----------
        x : torch.Tensor
            input features tensor
        y : torch.Tensor
            true labels tensor
        loss_fn : Callable
            loss function for bottleneck calculation
        with_f1score : bool, optional
            calculate f1-score, by default False

        Returns
        -------
        tuple[float, float] | tuple[float, float, float]
            accuracy and loss, optionally f1-score
        """
        with torch.no_grad():
            pred = self(x)
            loss = loss_fn(pred, y)

        if self.out_features > 1 and y.dim() == 1:
            final_pred = pred.argmax(axis=1)
            correct = (final_pred == y).int().sum()
            accuracy = (correct / pred.shape[0]).item()
        else:
            accuracy = -1

        if with_f1score:
            if self.out_features > 1:
                f1score = f1_micro(y.cpu(), final_pred.cpu())
            else:
                f1score = -1
            return accuracy, loss.item(), f1score

        return accuracy, loss.item()

    def evaluate_extended(
        self,
        x: torch.Tensor,
        y: torch.Tensor,
        loss_fn: Callable,
        with_f1score: bool = False,
    ) -> tuple[float, float] | tuple[float, float, float]:
        """Evaluate extended network on batch

        Important: Assumes that the batch is already on the correct device

        Parameters
        ----------
        x : torch.Tensor
            input features tensor
        y : torch.Tensor
            true labels tensor
        loss_fn : Callable
            loss function for bottleneck calculation
        with_f1score : bool, optional
            calculate f1-score, by default False

        Returns
        -------
        tuple[float, float] | tuple[float, float, float]
            accuracy and loss, optionally f1-score
        """
        with torch.no_grad():
            pred, _ = self.extended_forward(x)
            loss = loss_fn(pred, y)

        if self.out_features > 1:
            final_pred = pred.argmax(axis=1)
            correct = (final_pred == y).int().sum()
            accuracy = (correct / pred.shape[0]).item()
        else:
            accuracy = -1

        if with_f1score:
            if self.out_features > 1:
                f1score = f1_micro(y.cpu(), final_pred.cpu())
            else:
                f1score = -1
            return accuracy, loss.item(), f1score

        return accuracy, loss.item()

    # String representations

    def __str__(self) -> str:
        nodes = list(self.nodes)
        edges = list(self.edges)
        lines = [f"GrowingDAG[{self._name}]("]
        lines.append(f"\tNodes ({len(nodes)}):")
        for i, n in enumerate(nodes):
            activation = list(self.nodes[n]["module"].post_merge_function)
            activation = (
                "None"
                if all([isinstance(act, torch.nn.Identity) for act in activation])
                else str(activation)
            )
            attrs = {
                "layer type": self.nodes[n]["type"],
                "hidden size": self.nodes[n]["size"],
                "activation": activation,
            }
            attr_str = ", ".join(f"{k}: {v}" for k, v in list(attrs.items()))
            lines.append(f"\t\t{n} ({attr_str if attr_str else '{}'})")

        lines.append(f"\tEdges ({len(edges)}):")
        edge_str = ", ".join(f"{u}->{v}" for u, v in edges)
        lines.append(f"\t\t{edge_str}")

        lines.append(")")

        return "\n".join(lines)

    def __repr__(self) -> str:
        return self.__str__()


class ExpansionType(Enum):
    """Expansion types for GrowingDAG"""

    NEW_EDGE = 0
    NEW_NODE = 1
    EXPANDED_NODE = 2


class Expansion:
    """Wrapper for expansions of a GrowingDAG

    Parameters
    ----------
    dag : GrowingDAG
        enclosed GrowingDAG object that is deep-copied
    exp_type : ExpansionType
        type of expansion, can be one of [ExpansionType.NEW_EDGE, ExpansionType.NEW_NODE, ExpansionType.EXPANDED_NODE]
    growth_history : dict, optional
        expansion history of the enclosed GrowingDAG, by default {}
    expanding_node : str | None, optional
        node to be expanded, only relevant in expansion types ExpansionType.NEW_NODE and ExpansionType.EXPANDED_NODE, by default None
    previous_node : str | None, optional
        previous node for expansion, only relevant in expansion types ExpansionType.NEW_EDGE and ExpansionType.NEW_NODE, by default None
    next_node : str | None, optional
        next node for expansion, only relevant in expansion types ExpansionType.NEW_EDGE and ExpansionType.NEW_NODE, by default None
    edge_attributes : dict, optional
        attributes of new edges, by default {}
    node_attributes : dict, optional
        attributes of new nodes, by default {}

    Raises
    ------
    ValueError
        if the type is ExpansionType.NEW_EDGE and the previous_node and next_node are missing
        or the type is ExpansionType.NEW_NODE and the previous_node, next_node and new_node are missing
        or the type is ExpansionType.EXPANDED_NODE and the new_node is missing
    """

    def __init__(
        self,
        dag: GrowingDAG,
        exp_type: ExpansionType,
        growth_history: dict = {},
        expanding_node: str | None = None,
        previous_node: str | None = None,
        next_node: str | None = None,
        edge_attributes: dict = {},
        node_attributes: dict = {},
    ) -> None:
        if not isinstance(exp_type, ExpansionType):
            raise ValueError(
                f"The expansion type should be one of {['ExpansionType.'+m.name for m in ExpansionType]}. Found '{exp_type}'."
            )
        self.type = exp_type
        self.dag = dag  # reference to the original dag
        self.growth_history = copy.deepcopy(growth_history)
        self.metrics = {}

        self.expanding_node = expanding_node
        self.previous_node = previous_node
        self.next_node = next_node

        self.edge_attributes = edge_attributes
        self.node_attributes = node_attributes

        if self.type == ExpansionType.NEW_EDGE:
            if self.previous_node is None or self.next_node is None:
                raise ValueError(
                    f"When creating a new edge the previous and next nodes arguments are required. Found {previous_node=} {next_node=}."
                )
            if self.expanding_node is not None:
                self.expanding_node = None
                warnings.warn(
                    f"When creating a new edge the expanding node argument is not required. Found {expanding_node=}.",
                    UserWarning,
                )
        elif self.type == ExpansionType.NEW_NODE:
            if (
                self.expanding_node is None
                or self.previous_node is None
                or self.next_node is None
            ):
                raise ValueError(
                    f"When creating a new node the expanding, previous, and next nodes arguments are required. Found {expanding_node=} {previous_node=} {next_node=}."
                )
        elif self.type == ExpansionType.EXPANDED_NODE:
            if self.expanding_node is None:
                raise ValueError(
                    f"When expanding an existing node the expanding node argument is required. Found {expanding_node=}."
                )
            if self.previous_node is not None or self.next_node is not None:
                self.previous_node = None
                self.next_node = None
                warnings.warn(
                    f"When expanding an existing node the previous and next nodes arguments are not required. Found {previous_node=} {next_node=}.",
                    UserWarning,
                )

    @property
    def previous_nodes(self) -> list[str]:
        """Get list of previous nodes of the expansion

        Returns
        -------
        list[str]
            previous nodes
        """
        if self.type == ExpansionType.NEW_EDGE or self.type == ExpansionType.NEW_NODE:
            return [self.previous_node]  # type: ignore
        else:  # Expand existing node
            return [
                n
                for n in self.dag.predecessors(self.expanding_node)
                if not self.dag.is_node_candidate(n)
            ]

    @property
    def next_nodes(self) -> list[str]:
        """Get list of next nodes of the expansion

        Returns
        -------
        list[str]
            next nodes
        """
        if self.type == ExpansionType.NEW_EDGE or self.type == ExpansionType.NEW_NODE:
            return [self.next_node]  # type: ignore
        else:
            return [
                n
                for n in self.dag.successors(self.expanding_node)
                if not self.dag.is_node_candidate(n)
            ]

    @property
    def new_edges(self) -> list[tuple]:
        """Get list of new edges created or expanded by the expansion

        Returns
        -------
        list[tuple]
            new edges
        """
        if self.type == ExpansionType.NEW_EDGE:
            return [(self.previous_node, self.next_node)]
        elif self.type == ExpansionType.NEW_NODE:
            return [
                (self.previous_node, self.expanding_node),
                (self.expanding_node, self.next_node),
            ]
        else:
            new_edges = [
                in_edge
                for in_edge in self.dag.in_edges(self.expanding_node)
                if not self.dag.is_node_candidate(in_edge[0])
            ]
            new_edges.extend(
                [
                    out_edge
                    for out_edge in self.dag.out_edges(self.expanding_node)
                    if not self.dag.is_node_candidate(out_edge[1])
                ]
            )
            return new_edges

    @property
    def in_edges(self) -> list[GrowingModule]:
        """Get list of input edge modules create or expanded by the expansion

        Returns
        -------
        list[GrowingModule]
            new input edge modules
        """
        if self.type == ExpansionType.NEW_EDGE:
            return self.dag.get_edge_modules([(self.previous_node, self.next_node)])
        elif self.type == ExpansionType.NEW_NODE:
            return self.dag.get_edge_modules([(self.previous_node, self.expanding_node)])
        else:
            return self.dag.get_edge_modules(
                [
                    in_edge
                    for in_edge in self.dag.in_edges(self.expanding_node)
                    if not self.dag.is_node_candidate(in_edge[0])
                ]
            )

    @property
    def out_edges(self) -> list[GrowingModule]:
        """Get list of output edge modules created or expanded by the expansion

        Returns
        -------
        list[GrowingModule]
            new output edge modules
        """
        if self.type == ExpansionType.NEW_EDGE:
            return self.dag.get_edge_modules([(self.previous_node, self.next_node)])
        elif self.type == ExpansionType.NEW_NODE:
            return self.dag.get_edge_modules([(self.expanding_node, self.next_node)])
        else:
            return self.dag.get_edge_modules(
                [
                    out_edge
                    for out_edge in self.dag.out_edges(self.expanding_node)
                    if not self.dag.is_node_candidate(out_edge[1])
                ]
            )

    def expand(self) -> None:
        """Create new edge or node on the enclosed GrowingDAG"""
        if self.type == ExpansionType.NEW_EDGE:
            self.dag.add_direct_edge(self.previous_node, self.next_node, self.edge_attributes, zero_weights=True)  # type: ignore
            self.dag.toggle_edge_candidate(
                self.previous_node, self.next_node, candidate=True
            )
        elif self.type == ExpansionType.NEW_NODE:
            self.dag.add_node_with_two_edges(self.previous_node, self.expanding_node, self.next_node, self.node_attributes, self.edge_attributes, zero_weights=True)  # type: ignore
            self.dag.toggle_node_candidate(self.expanding_node, candidate=True)

    def __update_growth_history(
        self,
        current_step: int,
        neurons_added: list = [],
        neurons_updated: list = [],
        nodes_added: list = [],
    ) -> None:
        """Record recent modifications on history dictionary

        Parameters
        ----------
        current_step : int
            current growth step
        neurons_added : list, optional
            list of edges that were added or increased in dimension, by default []
        neurons_updated : list, optional
            list of edges whose weights were updated, by default []
        nodes_added : list, optional
            list of nodes that were added, by default []
        """
        if current_step not in self.growth_history:
            self.growth_history[current_step] = {}

        keep_max = lambda new_value, key: max(
            self.growth_history[current_step].get(key, 0), new_value
        )

        step_update = {}
        for edge in self.dag.edges:
            new_value = (
                2 if edge in neurons_added else 1 if edge in neurons_updated else 0
            )
            step_update[str(edge)] = keep_max(new_value, str(edge))

        for node in self.dag.nodes:
            new_value = 2 if node in nodes_added else 0
            step_update[str(node)] = keep_max(new_value, str(node))
        self.growth_history[current_step].update(step_update)

    def update_growth_history(self, current_step: int) -> None:
        """Record recent modifications on history dictionary"""
        nodes_added = [self.expanding_node]
        neurons_added = self.new_edges
        neurons_updated = list(self.dag.edges)
        self.__update_growth_history(
            current_step=current_step,
            nodes_added=nodes_added,
            neurons_added=neurons_added,
            neurons_updated=neurons_updated,
        )

    def create_mask(self) -> dict:
        """Create expansion mask for extended forward functions

        Returns
        -------
        dict
            nodes and edges to be used in extended forward
        """
        mask = {
            "nodes": [self.expanding_node],
            "edges": self.new_edges,
        }
        return mask

    def evaluate(
        self,
        model: GrowingContainer,
        train_dataloader: torch.utils.data.DataLoader,
        dev_dataloader: torch.utils.data.DataLoader,
        val_dataloader: torch.utils.data.DataLoader,
        loss_fn: Callable,
    ) -> None:
        """Evaluate GrowingContainer based on GrowingDAG expansion and save metrics

        Parameters
        ----------
        model : GrowingContainer
            container to be evaluated
        train_dataloader : torch.utils.data.DataLoader
            train dataloader
        dev_dataloader : torch.utils.data.DataLoader
            development dataloader
        val_dataloader : torch.utils.data.DataLoader
            validation dataloader
        loss_fn : Callable
            loss function
        """
        mask = self.create_mask()
        acc_train, loss_train = evaluate_extended_dataset(
            model, train_dataloader, loss_fn=loss_fn, mask=mask
        )
        acc_dev, loss_dev = evaluate_extended_dataset(
            model, dev_dataloader, loss_fn=loss_fn, mask=mask
        )
        acc_val, loss_val = evaluate_extended_dataset(
            model, val_dataloader, loss_fn=loss_fn, mask=mask
        )

        self.metrics["loss_train"] = loss_train
        self.metrics["loss_dev"] = loss_dev
        self.metrics["loss_val"] = loss_val
        self.metrics["acc_train"] = acc_train
        self.metrics["acc_dev"] = acc_dev
        self.metrics["acc_val"] = acc_val
        edges = []
        for prev_node, next_node in self.dag.edges:
            if (prev_node, next_node) in self.new_edges or (
                not self.dag.is_node_candidate(prev_node)
                and not self.dag.is_node_candidate(next_node)
                and not self.dag.is_edge_candidate(prev_node, next_node)
            ):
                edges.append((prev_node, next_node))
        nb_params = self.dag.count_parameters(edges=edges)
        self.metrics["nb_params"] = nb_params
        self.metrics["BIC"] = compute_BIC(
            nb_params, loss_val, n=len(val_dataloader.dataset)
        )

    def __repr__(self) -> str:
        if self.type == ExpansionType.NEW_EDGE:
            return f"[Expansion]: New edge from {self.previous_node} to {self.next_node}"
        elif self.type == ExpansionType.NEW_NODE:
            return f"[Expansion]: New node {self.expanding_node} from {self.previous_node} to {self.next_node}"
        elif self.type == ExpansionType.EXPANDED_NODE:
            return f"[Expansion]: Expanding node {self.expanding_node}"
        return "[Expansion]: NotImplemented"


class InterMergeExpansion(Expansion):
    """Wrapper for expansions between two GrowingDAGs

    Parameters
    ----------
    dag : GrowingDAG
        enclosed GrowingDAG object that is deep-copied
    exp_type : ExpansionType
        type of expansion, can be one of [ExpansionType.NEW_EDGE, ExpansionType.NEW_NODE, ExpansionType.EXPANDED_NODE]
    growth_history : dict, optional
        expansion history of the enclosed GrowingDAG, by default {}
    expanding_node : str | None, optional
        node to be expanded, only relevant in expansion types ExpansionType.NEW_NODE and ExpansionType.EXPANDED_NODE, by default None
    previous_node : str | None, optional
        previous node for expansion, only relevant in expansion types ExpansionType.NEW_EDGE and ExpansionType.NEW_NODE, by default None
    next_node : str | None, optional
        next node for expansion, only relevant in expansion types ExpansionType.NEW_EDGE and ExpansionType.NEW_NODE, by default None
    adjacent_expanding_node: str | None, optional
        adjacent node to the expanded node belonging in different GrowingDAG, only relevant in expansion type ExpansionType.EXPANDED_NODE, by default None
    edge_attributes : dict, optional
        attributes of new edges, by default {}
    node_attributes : dict, optional
        attributes of new nodes, by default {}
    """

    def __init__(
        self,
        dag: GrowingDAG,
        exp_type: ExpansionType,
        growth_history: dict = {},
        expanding_node: str | None = None,
        previous_node: str | None = None,
        next_node: str | None = None,
        adjacent_expanding_node: str | None = None,
        edge_attributes: dict = {},
        node_attributes: dict = {},
    ) -> None:
        super().__init__(
            dag,
            exp_type,
            growth_history,
            expanding_node,
            previous_node,
            next_node,
            edge_attributes,
            node_attributes,
        )
        self.adjacent_expanding_node = adjacent_expanding_node
        self.previous_node = previous_node
        self.next_node = next_node

    @property
    def previous_nodes(self) -> list[MergeGrowingModule]:
        """Get list of previous node modules of the expansion

        Returns
        -------
        list[MergeGrowingModule]
            previous node modules
        """
        if self.type == ExpansionType.NEW_EDGE or self.type == ExpansionType.NEW_NODE:
            return [self.dag.get_node_module(self.previous_node)]
        else:
            previous_nodes = []
            for edge in self.dag.get_node_module(self.expanding_node).previous_modules:
                if isinstance(edge, GrowingModule):
                    if not self.dag.is_node_candidate(edge.previous_module._name):
                        previous_nodes.append(edge.previous_module)
                elif isinstance(edge, MergeGrowingModule):
                    for prev_edge in edge.previous_modules:
                        if (
                            not self.dag.is_node_candidate(
                                prev_edge.previous_module._name
                            )
                            or self.expanding_node == self.dag.root
                        ):  # TODO: this would not work for a different dag, assume no candidate nodes on the other one?
                            previous_nodes.append(prev_edge.previous_module)
            return previous_nodes

    @property
    def next_nodes(self) -> list[MergeGrowingModule]:
        """Get list of next node modules of the expansion

        Returns
        -------
        list[MergeGrowingModule]
            next node modules
        """
        if self.type == ExpansionType.NEW_EDGE or self.type == ExpansionType.NEW_NODE:
            return [self.dag.get_node_module(self.next_node)]
        else:
            next_nodes = []
            for edge in self.dag.get_node_module(self.expanding_node).next_modules:
                if isinstance(edge, GrowingModule):
                    if not self.dag.is_node_candidate(edge.next_module._name):
                        next_nodes.append(edge.next_module)
                elif isinstance(edge, MergeGrowingModule):
                    for next_edge in edge.next_modules:
                        if (
                            not self.dag.is_node_candidate(next_edge.next_module._name)
                            or self.expanding_node == self.dag.end
                        ):
                            next_nodes.append(next_edge.next_module)
            return next_nodes

    @property
    def new_edges(self) -> list[GrowingModule]:
        """Get list of new edge modules created or expanded by the expansion

        Returns
        -------
        list[GrowingModule]
            new edge modules
        """
        if self.type == ExpansionType.NEW_EDGE or self.type == ExpansionType.NEW_NODE:
            return self.dag.get_edge_modules(super().new_edges)
        else:
            new_edges = []
            current_node_module = self.dag.get_node_module(self.expanding_node)
            for edge in current_node_module.previous_modules:
                if isinstance(edge, GrowingModule):
                    if not self.dag.is_node_candidate(edge.previous_module._name):
                        new_edges.append(edge)
                elif isinstance(edge, MergeGrowingModule):
                    for prev_edge in edge.previous_modules:
                        if (
                            self.expanding_node == self.dag.root
                        ) or not self.dag.is_node_candidate(
                            prev_edge.previous_module._name
                        ):
                            new_edges.append(prev_edge)
            for edge in current_node_module.next_modules:
                if isinstance(edge, GrowingModule):
                    if not self.dag.is_node_candidate(edge.next_module._name):
                        new_edges.append(edge)
                elif isinstance(edge, MergeGrowingModule):
                    for next_edge in edge.next_modules:
                        if (
                            self.expanding_node == self.dag.end
                        ) or not self.dag.is_node_candidate(next_edge.next_module._name):
                            new_edges.append(next_edge)
            return new_edges

    @property
    def in_edges(self) -> list[GrowingModule]:
        """Get list of input edge modules create or expanded by the expansion

        Returns
        -------
        list[GrowingModule]
            new input edge modules
        """
        if self.type == ExpansionType.NEW_EDGE:
            return self.dag.get_edge_modules([(self.previous_node, self.next_node)])
        elif self.type == ExpansionType.NEW_NODE:
            return self.dag.get_edge_modules([(self.previous_node, self.expanding_node)])
        else:
            in_edges = []
            for edge in self.dag.get_node_module(self.expanding_node).previous_modules:
                if isinstance(edge, GrowingModule):
                    if not self.dag.is_node_candidate(edge.previous_module._name):
                        in_edges.append(edge)
                elif isinstance(edge, MergeGrowingModule):
                    for prev_edge in edge.previous_modules:
                        if (
                            self.expanding_node == self.dag.root
                        ) or not self.dag.is_node_candidate(
                            prev_edge.previous_module._name
                        ):
                            in_edges.append(prev_edge)
            return in_edges

    @property
    def out_edges(self) -> list[GrowingModule]:
        """Get list of output edge modules created or expanded by the expansion

        Returns
        -------
        list[GrowingModule]
            new output edge modules
        """
        if self.type == ExpansionType.NEW_EDGE:
            return self.dag.get_edge_modules([(self.previous_node, self.next_node)])
        elif self.type == ExpansionType.NEW_NODE:
            return self.dag.get_edge_modules([(self.expanding_node, self.next_node)])
        else:
            out_edges = []
            for edge in self.dag.get_node_module(self.expanding_node).next_modules:
                if isinstance(edge, GrowingModule):
                    if not self.dag.is_node_candidate(edge.next_module._name):
                        out_edges.append(edge)
                elif isinstance(edge, MergeGrowingModule):
                    for next_edge in edge.next_modules:
                        if (
                            self.expanding_node == self.dag.end
                        ) or not self.dag.is_node_candidate(next_edge.next_module._name):
                            out_edges.append(next_edge)
            return out_edges

    def create_mask(self) -> dict:
        """Create expansion mask for extended forward functions

        Returns
        -------
        dict
            nodes and edges to be used in extended forward
        """
        mask = {
            "nodes": [self.expanding_node, self.adjacent_expanding_node],
            "edges": [edge._name for edge in self.new_edges],
        }
        return mask<|MERGE_RESOLUTION|>--- conflicted
+++ resolved
@@ -1340,19 +1340,13 @@
         return output[self.end]
 
     def extended_forward(
-<<<<<<< HEAD
-        self, x: torch.Tensor, mask: dict = {}, verbose: bool = False
-    ) -> torch.Tensor:
-        """Extended forward function for DAG model including extensions of the modules
-=======
         self,
         x: torch.Tensor,
         x_ext: torch.Tensor = None,
         mask: dict = {},
         verbose: bool = False,
     ) -> tuple[torch.Tensor, torch.Tensor | None]:
-        """Extended forward function for DAG model
->>>>>>> d7b0f986
+        """Extended forward function for DAG model including extensions of the modules
 
         Parameters
         ----------
