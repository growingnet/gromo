import copy
import string
import warnings
from collections import deque
from typing import Callable, Iterator, Mapping

import networkx as nx
import torch
import torch.nn as nn

from gromo.containers.growing_container import GrowingContainer
from gromo.modules.constant_module import ConstantModule
from gromo.modules.conv2d_growing_module import (
    Conv2dMergeGrowingModule,
    FullConv2dGrowingModule,
)
from gromo.modules.growing_module import GrowingModule, MergeGrowingModule
from gromo.modules.linear_growing_module import (
    LinearGrowingModule,
    LinearMergeGrowingModule,
)
from gromo.utils.utils import activation_fn, f1_micro, safe_forward


supported_layer_types = ["linear", "convolution"]


class GrowingDAG(nx.DiGraph, GrowingContainer):
    def __init__(
        self,
        in_features: int,
        out_features: int,
        neurons: int,
        use_bias: bool,
        use_batch_norm: bool,
        default_layer_type: str = "linear",
        activation: str = "selu",
        root: str = "start",
        end: str = "end",
        input_shape: int = None,
        DAG_parameters: dict = None,
        device: torch.device | str | None = None,
        **kwargs,
    ) -> None:
        nx.DiGraph.__init__(self, **kwargs)
        GrowingContainer.__init__(
            self,
            in_features=in_features,
            out_features=out_features,
            device=device,
        )
        self.neurons = neurons
        self.use_bias = use_bias
        self.use_batch_norm = use_batch_norm
        self.activation = activation
        self.root = root
        self.end = end

        if default_layer_type not in supported_layer_types:
            raise NotImplementedError(
                f"The default layer type is not supported. Expected one of {supported_layer_types}, got {default_layer_type}"
            )
        self.layer_type = default_layer_type
        self.input_shape = input_shape

        if DAG_parameters is None:
            DAG_parameters = self.init_dag_parameters()

        edges = DAG_parameters.get("edges", [])
        edge_attributes = DAG_parameters.get("edge_attributes", {})
        node_attributes = DAG_parameters.get("node_attributes", {})
        self.ancestors = {}

        self.add_edges_from(edges)
        self.update_nodes(self.nodes, node_attributes)
        self.update_edges(edges, edge_attributes, zero_weights=False)
        self.update_connections(edges)

    def init_computation(self):
        for node_module in self.get_all_node_modules():
            if node_module._name == self.root:
                node_module.store_activity = True
            else:
                node_module.init_computation()

    def update_computation(self):
        for node_module in self.get_all_node_modules():
            if node_module._name == self.root:
                continue
            # node_module.previous_tensor_s.update()
            # node_module.previous_tensor_m.update()
            node_module.update_computation()

    def reset_computation(self):
        for node_module in self.get_all_node_modules():
            node_module.reset_computation()

    def compute_optimal_updates(self, *args, **kwargs):
        self.compute_optimal_delta(*args, **kwargs)

    def compute_optimal_delta(
        self,
        update: bool = True,
        return_deltas: bool = False,
        force_pseudo_inverse: bool = False,
    ):
        for node_module in self.get_all_node_modules():
            if node_module._name == self.root:
                continue
            node_module.compute_optimal_delta(
                update=update,
                return_deltas=return_deltas,
                force_pseudo_inverse=force_pseudo_inverse,
            )

    def delete_update(self):
        for node_module in self.get_all_node_modules():
            node_module.delete_update(include_previous=True)

    def init_dag_parameters(self) -> dict:
        edges = [(self.root, self.end)]
        node_attributes = {
            self.root: {
                "type": self.layer_type,  # shows what follows
                "size": self.in_features,
                "shape": self.input_shape,
                "kernel_size": (3, 3),
            },
            self.end: {
                "type": self.layer_type,
                "size": self.out_features,
                "kernel_size": (3, 3),
                "use_batch_norm": self.use_batch_norm,
            },
        }
        edge_attributes = {
            "type": self.layer_type,
            "use_bias": self.use_bias,
            "kernel_size": (3, 3),
        }

        DAG_parameters = {}
        DAG_parameters["edges"] = edges
        DAG_parameters["node_attributes"] = node_attributes
        DAG_parameters["edge_attributes"] = edge_attributes
        return DAG_parameters

    @property
    def nodes(self) -> nx.reportviews.NodeView:
        return super().nodes

    @property
    def edges(self) -> nx.reportviews.OutEdgeView:
        return super().edges

    @property
    def out_edges(self) -> nx.reportviews.OutEdgeView:
        return super().out_edges

    @property
    def in_edges(self) -> nx.reportviews.InEdgeView:
        return super().in_edges

    @property
    def in_degree(self) -> nx.reportviews.InDegreeView:
        return super().in_degree

    @property
    def out_degree(self) -> nx.reportviews.OutDegreeView:
        return super().out_degree

    def __set_edge_module(
        self, prev_node: str, next_node: str, module: GrowingModule
    ) -> None:
        """Setter function for module of edge

        Parameters
        ----------
        prev_node : str
            incoming node of edge
        next_node : str
            outgoing node of edge
        module : GrowingModule
            growable module to set to edge
        """
        self[prev_node][next_node]["module"] = module

    def __set_node_module(self, node: str, module: MergeGrowingModule) -> None:
        """Setter function for module of node

        Parameters
        ----------
        node : str
            specified node name
        module : MergeGrowingModule
            growable module to set to node
        """
        self.nodes[node]["module"] = module

    def toggle_edge_candidate(
        self, prev_node: str, next_node: str, candidate: bool
    ) -> None:
        """Toggle the candidate attribute of an edge

        Parameters
        ----------
        prev_node : str
            incoming node of edge
        next_node : str
            outgoing node of edge
        candidate : bool
            candidate value

        Raises
        ------
        ValueError
            raised if the edge does not exist
        """
        if prev_node is None or next_node is None:
            return
        if (prev_node, next_node) not in self.edges:
            raise ValueError(
                f"Edge ({prev_node}, {next_node}) is not present in the graph"
            )
        self[prev_node][next_node]["candidate"] = candidate

    def toggle_node_candidate(self, node: str, candidate: bool) -> None:
        """Toggle the candidate attribute of a node

        Parameters
        ----------
        node : str
            specified node name
        candidate : bool
            candidate value

        Raises
        ------
        ValueError
            raised if the node does not exist
        """
        if node not in self.nodes:
            raise ValueError(f"Node {node} is not present in the graph")
        self.nodes[node]["candidate"] = candidate

    def is_edge_candidate(self, prev_node: str, next_node: str) -> bool:
        """Know if an edge is a candidate edge

        Parameters
        ----------
        prev_node : str
            incoming node of edge
        next_node : str
            outgoing node of edge

        Returns
        -------
        bool
            candidate attribute
        """
        return self[prev_node][next_node].get("candidate", False)

    def is_node_candidate(self, node: str) -> bool:
        """Know if a node is a candidate node

        Parameters
        ----------
        node : str
            specified node name

        Returns
        -------
        bool
            candidate attribute
        """
        return self.nodes[node].get("candidate", False)

    def get_edge_module(self, prev_node: str, next_node: str) -> GrowingModule:
        """Getter function for module of edge

        Parameters
        ----------
        prev_node : str
            incoming node of edge
        next_node : str
            outgoing node of edge

        Returns
        -------
        GrowingModule
            module attached to edge
        """
        return self[prev_node][next_node]["module"]

    def get_node_module(self, node: str) -> MergeGrowingModule:
        """Getter function for module of node

        Parameters
        ----------
        node : str
            specified node name

        Returns
        -------
        MergeGrowingModule
            module attached to node
        """
        return self.nodes[node]["module"]

    def get_edge_modules(self, edges: list | set) -> list[GrowingModule]:
        """Getter function for modules attached to edges

        Parameters
        ----------
        edges : list
            list fo edges to retrieve modules

        Returns
        -------
        list[GrowingModule]
            list of modules for each specified edge
        """
        return [self.get_edge_module(*edge) for edge in edges]

    def get_node_modules(self, nodes: list | set) -> list[MergeGrowingModule]:
        """Getter function for modules attached to nodes

        Parameters
        ----------
        nodes : list
            list of nodes to retrieve modules

        Returns
        -------
        list[MergeGrowingModule]
            list of modules for each specified node
        """
        return [self.get_node_module(node) for node in nodes]

    def get_all_edge_modules(self) -> list[GrowingModule]:
        """Getter function for all modules attached to edges

        Returns
        -------
        list[GrowingModule]
            list of modules for all existing edges
        """
        return self.get_edge_modules(list(self.edges))

    def get_all_node_modules(self) -> list[MergeGrowingModule]:
        """Getter function for all modules attached to nodes

        Returns
        -------
        list[MergeGrowingModule]
            list of modules for all existing nodes
        """
        return self.get_node_modules(list(self.nodes))

    def add_direct_edge(
        self,
        prev_node: str,
        next_node: str,
        edge_attributes: dict = {},
        zero_weights: bool = False,
    ) -> None:
        """Add direct edge to graph, link two nodes with a new module

        Parameters
        ----------
        prev_node : str
            incoming node of edge
        next_node : str
            outgoing node of edge
        edge_attributes : _type_, optional
            extra attributes of edge, by default {}
        zero_weights : bool, optional
            set the weights to zero, by default False
        """
        self.add_edge(prev_node, next_node)
        edges = [(prev_node, next_node)]
        self.update_edges(
            edges, edge_attributes=edge_attributes, zero_weights=zero_weights
        )
        self.update_connections(edges)

    def add_node_with_two_edges(
        self,
        prev_node: str,
        new_node: str,
        next_node: str,
        node_attributes: dict,
        edge_attributes: dict = {},
        zero_weights: bool = False,
    ) -> None:
        """Add new node to graph, create incoming and outgoing edges with new modules

        Parameters
        ----------
        prev_node : str
            incoming node for new edge
        new_node : str
            new node id
        next_node : str
            outgoing node for new edge
        node_attributes : dict
            attributes of new node
        edge_attributes : dict, optional
            extra attributes of edge, by default {}
        zero_weights : bool, optional
            set the weights to zero, by default False

        Raises
        ------
        KeyError
            when type of node is not specified in node_attributes dictionary
        KeyError
            when size of node is not specified in node_attributes dictionary
        """
        new_edges = [(prev_node, new_node), (new_node, next_node)]
        self.add_edges_from(new_edges)

        if "type" not in node_attributes:
            raise KeyError(
                'The type of the node should be specified at initialization. Example: key "type" in node_attributes'
            )
        if "size" not in node_attributes:
            raise KeyError(
                'The size of the node should be specified at initialization. Example: key "size" in node_attributes'
            )
        # TODO: separate functions for different modules, no need to check the type of node
        # self.nodes[new_node].update(node_attributes)
        self.update_nodes([new_node], node_attributes={new_node: node_attributes})
        self.update_edges(
            new_edges, edge_attributes=edge_attributes, zero_weights=zero_weights
        )
        self.update_connections(new_edges)

    def remove_direct_edge(self, prev_node: str, next_node: str) -> None:
        """Remove direct edge from graph
        Delete module instances from the connected nodes and update their size

        Parameters
        ----------
        prev_node : str
            incoming node of edge
        next_node : str
            outgoing node of edge
        """
        edge = (prev_node, next_node)
        if edge in self.edges:
            edge_module = self.get_edge_module(*edge)
            edge_module.previous_module.next_modules.remove(edge_module)  # type: ignore
            edge_module.previous_module.update_size()  # type: ignore
            edge_module.next_module.previous_modules.remove(edge_module)  # type: ignore
            edge_module.next_module.update_size()  # type: ignore
            del edge_module
            self.remove_edge(*edge)

    def update_nodes(
        self, nodes: list | Mapping, node_attributes: dict[str, dict]
    ) -> None:
        """Create new merge modules for nodes based on incoming and outgoing edges

        Parameters
        ----------
        nodes : list[str]
            list of nodes to update modules
        node_attributes : dict[str, dict]
            extra attributes for nodes. Keys are node names and values are dictionaries with attributes. Keys \"type\" and \"size\" are mandatory

        Raises
        ------
        KeyError
            when type of node is not specified in node_attributes[node] dictionary
        KeyError
            when size of node is not specified in node_attributes[node] dictionary
        """
        for node in nodes:
            attributes = node_attributes.get(node, {})
            if "type" not in attributes:
                raise KeyError(
                    'The type of the node should be specified at initialization. Example: key "type" in node_attributes[new_node]'
                )
            if "size" not in attributes:
                raise KeyError(
                    'The size of the node should be specified at initialization. Example: key "size" in node_attributes[new_node]'
                )
            self.nodes[node].update(attributes)
            if attributes.get("use_batch_norm", self.use_batch_norm):
                batch_norm = nn.BatchNorm1d(
                    self.nodes[node]["size"], affine=False, device=self.device
                )
            else:
                batch_norm = nn.Identity()
            name = node.split("_")[0]
            if self.nodes[node]["type"] == "linear":
                in_features = self.nodes[node]["size"]
                self.__set_node_module(
                    node,
                    LinearMergeGrowingModule(
                        in_features=in_features,
                        post_merge_function=torch.nn.Sequential(
                            batch_norm,
                            activation_fn(self.nodes[node].get("activation")),
                        ),
                        allow_growing=True,
                        device=self.device,
                        name=f"{name}",
                    ),
                )
            elif self.nodes[node]["type"] == "convolution":
                in_channels = self.nodes[node]["size"]
                input_size = self.nodes[node].get("shape")
                kernel_size = self.nodes[node]["kernel_size"]
                input_volume = (
                    in_channels * input_size[0] * input_size[1]
                    if input_size is not None
                    else None
                )
                self.__set_node_module(
                    node,
                    Conv2dMergeGrowingModule(
                        in_channels=in_channels,
                        input_size=input_size,
                        next_kernel_size=kernel_size,
                        input_volume=input_volume,
                        post_merge_function=torch.nn.Sequential(
                            batch_norm,
                            activation_fn(self.nodes[node].get("activation")),
                        ),
                        allow_growing=True,
                        device=self.device,
                        name=f"{name}",
                    ),
                )
            else:
                raise NotImplementedError

    def update_edges(
        self,
        edges: list[tuple[str, str]],
        edge_attributes: dict = {},
        zero_weights: bool = False,
    ) -> None:
        """Create new modules for edges based on node types

        Parameters
        ----------
        edges : list[tuple[str]]
            list of edges to update modules
        edge_attributes : dict, optional
            extra attributes for edges, by default {}
        zero_weights : bool, optional
            set the weights to zero, by default False
        """
        for prev_node, next_node in edges:
            name = f"{prev_node.split('_')[0]}_{next_node.split('_')[0]}"

            if edge_attributes.get("constant"):
                self.__set_edge_module(
                    prev_node,
                    next_node,
                    ConstantModule(
                        in_features=self.get_node_module(prev_node).out_features,
                        out_features=self.nodes[next_node]["size"],
                        device=self.device,
                    ),
                )
                self[prev_node][next_node]["type"] = "constant"
                continue
            # If both nodes are linear
            elif (
                self.nodes[prev_node]["type"] == "linear"
                and self.nodes[next_node]["type"] == "linear"
            ):
                new_module = LinearGrowingModule(
                    in_features=self.nodes[prev_node]["size"],
                    out_features=self.nodes[next_node]["size"],
                    use_bias=edge_attributes.get("use_bias", self.use_bias),
                    device=self.device,
                    name=f"L{name}",
                )
                if zero_weights:
                    new_module.weight = nn.Parameter(torch.zeros_like(new_module.weight))
                    if new_module.use_bias:
                        new_module.bias = nn.Parameter(torch.zeros_like(new_module.bias))
                # TODO: set bias to zeros
            elif (
                self.nodes[prev_node]["type"] == "convolution"
                and self.nodes[next_node]["type"] == "convolution"
            ):
                if "kernel_size" not in edge_attributes:
                    raise KeyError(
                        'The kernel size of the edge should be specified at initialization. Example: key "kernel_size" in edge_attributes'
                    )
                kernel_size = edge_attributes["kernel_size"]
                input_size = self.get_node_module(prev_node).output_size
                default_padding = ((kernel_size[0] - 1) // 2, (kernel_size[1] - 1) // 2)
                new_module = FullConv2dGrowingModule(
                    in_channels=self.nodes[prev_node]["size"],
                    out_channels=self.nodes[next_node]["size"],
                    kernel_size=kernel_size,
                    input_size=input_size,
                    stride=edge_attributes.get("stride", 1),
                    padding=edge_attributes.get("padding", default_padding),
                    dilation=edge_attributes.get("dilation", 1),
                    use_bias=edge_attributes.get("use_bias", self.use_bias),
                    # allow_growing=True,
                    device=self.device,
                    name=f"C{name}",
                )
            elif (
                self.nodes[prev_node]["type"] == "convolution"
                and self.nodes[next_node]["type"] == "linear"
            ):
                in_features = self.nodes[prev_node]["module"].out_features
                new_module = LinearGrowingModule(
                    in_features=in_features,
                    out_features=self.nodes[next_node]["size"],
                    use_bias=edge_attributes.get("use_bias", self.use_bias),
                    device=self.device,
                    name=f"L{name}",
                )
                if zero_weights:
                    new_module.weight = nn.Parameter(torch.zeros_like(new_module.weight))
                    if new_module.use_bias:
                        new_module.bias = nn.Parameter(torch.zeros_like(new_module.bias))
            else:
                raise NotImplementedError

            self.__set_edge_module(
                prev_node,
                next_node,
                new_module,
            )
            self[prev_node][next_node]["type"] = self.nodes[next_node]["type"]

    def update_connections(self, edges: list) -> None:
        """Update connections to modules on specific edges and their adjacent nodes

        Parameters
        ----------
        edges : list
            list of edges to update modules
        """
        if len(edges) == 0:
            return

        for prev_node, next_node in edges:
            # prev_node, next_node = edge
            assert self.get_edge_module(prev_node, next_node)
            assert self.get_node_module(prev_node)
            assert self.get_node_module(next_node)

            self.get_edge_module(prev_node, next_node).previous_module = (
                self.get_node_module(prev_node)
            )
            self.get_edge_module(prev_node, next_node).next_module = self.get_node_module(
                next_node
            )

            self.get_node_module(prev_node).set_next_modules(
                list(
                    module for module in self.get_edge_modules(self.out_edges(prev_node))
                )
            )
            self.get_node_module(next_node).set_previous_modules(
                list(module for module in self.get_edge_modules(self.in_edges(next_node)))
            )

        self._get_ancestors(self.root)

    def remove_node(self, node: str) -> None:
        if node in self.nodes:
            node_module = self.get_node_module(node)
            node_module.__del__()
        super().remove_node(node)
        self._get_ancestors(self.root)

    def rename_nodes(self, mapping: dict) -> None:
        """Rename nodes in the graph.

        Parameters
        ----------
        mapping : dict
            A dictionary mapping old node names to new node names.
        """
        # nx.relabel_nodes(self, mapping, copy=True)
        for old_name, new_name in mapping.items():
            if (new_name == old_name) or (old_name not in self.nodes):
                continue
            if new_name in self.nodes:
                raise ValueError(
                    f"New node name '{new_name}' already exists in the graph."
                )
            # Move successors
            self._succ[new_name] = self._succ.pop(old_name)
            # Update predecessors of successors
            for succ in self._succ[new_name]:
                self._pred[succ][new_name] = self._pred[succ].pop(old_name)

            # Move predecessors
            self._pred[new_name] = self._pred.pop(old_name)
            # Update successors of predecessors
            for pred in self._pred[new_name]:
                self._succ[pred][new_name] = self._succ[pred].pop(old_name)

            # Move node attributes
            self._node[new_name] = self._node.pop(old_name)

        # Update ancestors
        self._get_ancestors(self.root)

    def is_empty(self) -> bool:
        return nx.is_empty(self)

    def calculate_bottleneck(
        self,
        actions: list["Expansion"],
        dataloader: torch.utils.data.DataLoader,
        loss_fn: Callable = nn.CrossEntropyLoss(),
    ) -> tuple[dict, dict]:
        """Calculate expressivity bottleneck on important nodes
        Assign hooks where necessary and update tensors with a single forward-backward
        Keep track of bottleneck and post-activities

        Parameters
        ----------
        actions : list[Expansion]
            list with growth actions information
        dataloader : torch.utils.data.DataLoader
            train features and labels
        loss_fn : Callable, optional
            loss function for bottleneck calculation, by default torch.nn.CrossEntropyLoss

        Returns
        -------
        tuple[dict, dict]
            bottleneck of nodes, input of nodes
        """
        # Handle empty graph case
        constant_module = False
        if self.is_empty():
            # Create constant module if the graph is empty
            constant_module = True
            edge_attributes = {
                "type": self.layer_type,
                "use_bias": self.use_bias,
                "constant": True,
            }
            self.add_direct_edge(self.root, self.end, edge_attributes)

        # Find nodes of interest
        prev_node_modules = set()
        next_node_modules = set()
        for expansion in actions:
            prev_nodes = expansion.previous_nodes
            next_nodes = expansion.next_nodes
            if not isinstance(prev_nodes, list):
                prev_nodes = [prev_nodes]
            if not isinstance(next_nodes, list):
                next_nodes = [next_nodes]

            prev_node_modules.update(prev_nodes)
            next_node_modules.update(next_nodes)

        # Add hooks on node modules of interest
        prev_node_modules = self.get_node_modules(prev_node_modules)
        next_node_modules = self.get_node_modules(next_node_modules)
        # for node_module in prev_node_modules:
        #     node_module.store_activity = True
        # for node_module in next_node_modules:
        #     node_module.init_computation()
        self.init_computation()

        # Forward - Backward step
        for X, Y in dataloader:
            self.zero_grad()
            pred = self(X)
            loss = loss_fn(pred, Y)
            loss.backward()
            self.update_computation()

        input_B = {}
        bottleneck = {}

        self.compute_optimal_delta()
        # Update tensors
        # for node_module in next_node_modules:
        #     assert node_module.previous_tensor_s is not None
        #     assert node_module.previous_tensor_m is not None
        #     node_module.previous_tensor_s.update()
        #     node_module.previous_tensor_m.update()

        #     # Compute optimal possible updates
        #     node_module.compute_optimal_delta(update=True, return_deltas=False)

        for node_module in next_node_modules:
            # Compute expressivity bottleneck
            bottleneck[node_module._name] = (
                node_module.projected_v_goal().clone().detach()
            )  # (batch_size, out_features)

            # TODO: separate to functions that add the hooks and remove them

            if constant_module:
                assert torch.all(
                    bottleneck[node_module._name] == node_module.pre_activity.grad
                ), "Graph is empty and the bottleneck should be the same as the pre_activity gradient. Expected: {node_module.pre_activity.grad} Found: {bottleneck[node_module._name]}"

            # # Reset tensors and remove hooks
            # node_module.reset_computation()
        self.reset_computation()

        # Retrieve input activities
        for node_module in prev_node_modules:
            assert node_module.activity is not None
            # Save input activity of input layers
            input_B[node_module._name] = node_module.activity.clone().detach()

            # Reset tensors and remove hooks
            node_module.store_activity = False
            # node_module.delete_update()

        # Reset all hooks
        for node_module in self.get_all_node_modules():
            if node_module in next_node_modules:
                for parallel_module in node_module.previous_modules:
                    parallel_module.reset_computation()
                    # DO NOT delete updates
                    # parallel_module.delete_update(include_previous=False)
            # Delete activities
            node_module.delete_update()

        if constant_module:
            # Remove constant module if needed
            self.remove_direct_edge(self.root, self.end)
            self.remove_direct_edge(self.root, self.end)

        return bottleneck, input_B

    def _get_ancestors(self, root: str, pre_root: int = 0) -> None:
        """Discover all eventual ancestors of nodes

        Parameters
        ----------
        root : str
            root node of graph
        pre_root : int, optional
            toy node before root, by default 0
        """
        if pre_root == 0:
            nodes_visited = {root: set(self.predecessors(root))}
            self.ancestors.setdefault(root, set()).update([root])
            q = deque()
            for edge in self.out_edges(root):
                q.append(edge)
            self.__recursiveBFS(q, nodes_visited, update=False)
        else:
            q = deque([(pre_root, root)])
            self.__recursiveBFS(q, nodes_visited={}, update=True)

    def _indirect_connection_exists(self, prev_node: str, next_node: str) -> bool:
        """Check if two nodes are connected with one-hop links

        Parameters
        ----------
        prev_node : str
            input node
        next_node : str
            output node

        Returns
        -------
        bool
            one-hop link already exists
        """
        successors = set(self.successors(prev_node))
        predecessors = set(self.predecessors(next_node))
        intermediate_nodes = successors.intersection(predecessors)
        return len(intermediate_nodes) > 0

    def _find_possible_direct_connections(
        self, direct_successors: Mapping[str, list[str]] | Mapping[str, set[str]]
    ) -> list[dict]:
        """Find all possible non-existent direct links between two nodes based on module types

        Parameters
        ----------
        direct_successors : dict[str, list[str]]
            dictionary with direct successors of nodes

        Returns
        -------
        list[dict]
            list of dictionaries with all possible new direct edges and their attributes
        """
        direct_edges = []
        for prev_node, successors in direct_successors.items():
            for next_node in successors:
                # if len(list(self.predecessors(next_node))) >= 2:
                #     continue
                direct_edges.append(
                    {
                        "previous_node": prev_node,
                        "next_node": next_node,
                        "edge_attributes": {"kernel_size": (3, 3)},
                    }
                )

        return direct_edges

    def _find_possible_one_hop_connections(
        self,
        successors: Mapping[str, list[str]] | Mapping[str, set[str]],
        size: int = 0,
    ) -> list[dict]:
        """Discover all possible non-existent one-hop links between existing nodes

        Parameters
        ----------
        successors : dict[str, list[str]]
            dictionary with all successors fo nodes
        size : int, optional
            size of new node to add, by default 0

        Returns
        -------
        list[dict]
            list of dictionaries with all possible new one-hop connections and their attributes
        """

        one_hop_edges = []
        new_node = str(len(self.nodes) - 1)
        for prev_node, succ in successors.items():
            for next_node in succ:
                if not self._indirect_connection_exists(prev_node, next_node):
                    # if len(list(self.predecessors(next_node))) >= 2:
                    #     continue
                    one_hop_edges.append(
                        {
                            "previous_node": prev_node,
                            "new_node": new_node,
                            "next_node": next_node,
                            "node_attributes": {
                                "type": self.nodes[prev_node]["type"],
                                "size": size,
                                "activation": self.activation,
                                "kernel_size": (3, 3),
                            },
                            "edge_attributes": {
                                "kernel_size": (3, 3),
                            },
                        }
                    )

        return one_hop_edges

    def find_possible_extensions(self) -> tuple[list[dict], list[dict]]:
        """Discover all possible direct and one-hop connections of the graph

        Returns
        -------
        tuple[list[dict]]
            discovered direct connections, discovered one-hop connections
        """
        # TODO: add existing nodes growing
        nodes_set = set(self.nodes)
        possible_successors = {
            node: nodes_set.difference(self.ancestors[node]) for node in self.nodes
        }
        possible_direct_successors = {
            node: (nodes_set.difference(self.ancestors[node])).difference(
                self.successors(node)
            )
            for node in self.nodes
        }

        # Add direct edges
        direct_edges = self._find_possible_direct_connections(possible_direct_successors)

        # Add new nodes
        one_hop_edges = self._find_possible_one_hop_connections(possible_successors)

        # # Extend existing nodes
        # nodes_set.remove(self.root)
        # nodes_set.remove(self.end)
        # existing_nodes = self._find_possible_node_extensions(list(nodes_set))

        return direct_edges, one_hop_edges

    def define_next_actions(self) -> list["Expansion"]:
        """Find all possible growth extensions for the current graph

        Returns
        -------
        list[Expansion]
            list with growth actions information
        """
        # TODO: check if they allow growing
        direct_edges, one_hop_edges = self.find_possible_extensions()

        # gen_id = 0
        actions = []

        # All possible new direct edges
        for attr in direct_edges:
            previous_node = attr.get("previous_node")
            next_node = attr.get("next_node")
            edge_attributes = attr.get("edge_attributes", {})

            expansion = Expansion(
                self,
                "new edge",
                previous_node=previous_node,
                next_node=next_node,
                edge_attributes=edge_attributes,
            )
            actions.append(expansion)

        # All possible one-hop connections
        for i, attr in enumerate(one_hop_edges):
            previous_node = attr.get("previous_node")
            new_node = f"{attr.get('new_node')}_{string.ascii_lowercase[i]}"
            next_node = attr.get("next_node")
            node_attributes = attr.get("node_attributes", {})
            edge_attributes = attr.get("edge_attributes", {})

            expansion = Expansion(
                self,
                "new node",
                expanding_node=new_node,
                previous_node=previous_node,
                next_node=next_node,
                node_attributes=node_attributes,
                edge_attributes=edge_attributes,
            )
            actions.append(expansion)

        # All existing nodes
        for node in self.nodes:
            if (node == self.root) or (node == self.end):
                continue
            expansion = Expansion(self, "expanded node", expanding_node=node)
            actions.append(expansion)

        return actions

    def __recursiveBFS(self, q: deque, nodes_visited: dict, update: bool) -> None:
        """Breadth First Search recursive function to find ancestors

        Parameters
        ----------
        q : deque
            queue of edges to visit
        nodes_visited : dict
            dictionary of the nodes already visited and their set of predecessors
        update : bool
            update the nodes_visited dictionary with all predecessors
        """
        if len(q) == 0:
            return

        previous_node, node = edge = q.popleft()

        self.ancestors.setdefault(node, set()).update(self.ancestors[previous_node])

        if not update:
            nodes_visited.setdefault(node, set()).update([previous_node])

        if update or (len(nodes_visited[node]) == self.in_degree(node)):
            self.ancestors[node].update([node])
            for edge in self.out_edges(node):
                q.append(edge)

        self.__recursiveBFS(q, nodes_visited, update)

    def forward(self, x: torch.Tensor, verbose: bool = False) -> torch.Tensor:
        """Forward function for DAG model

        Parameters
        ----------
        x : torch.Tensor
            input tensor
        verbose : bool, optional
            print info, by default False

        Returns
        -------
        torch.Tensor
            output of model
        """
        if verbose:
            print("\nForward DAG...")
        output = {self.root: x}
        for node in nx.topological_sort(self):
            if verbose:
                print(f"{node=}")
            for previous_node in self.predecessors(node):
                module = self.get_edge_module(previous_node, node)
                if verbose:
                    print("\t-->", module.name, module)
                module_input = output[previous_node]
                activity = module(module_input)

                assert activity.shape[1] == self.nodes[node]["size"]

                if node in output:
                    output[node] = output[node].add(activity)
                else:
                    output[node] = activity
            # Pass through node
            merge_module = self.get_node_module(node)
            if verbose:
                print("\t-->", merge_module)
            output[node] = merge_module(output[node])
        if verbose:
            print()
        return output[self.end]

    def extended_forward(
        self, x: torch.Tensor, verbose: bool = False, mask: dict = {}
    ) -> torch.Tensor:
        """Extended forward function for DAG model

        Parameters
        ----------
        x : torch.Tensor
            input tensor
        verbose : bool, optional
            print info, by default False
        mask : dict, optional
            extension mask for specific nodes and edges, by default {}
            example: mask["edges"] for edges and mask["nodes"] for nodes

        Returns
        -------
        torch.Tensor
            output of model
        """
        if verbose:
            print("\nExtended Forward DAG...")
        output: dict[str, tuple[torch.Tensor, torch.Tensor]] = {self.root: (x, None)}
        for node in nx.topological_sort(self):
            # Check if node is a candidate node and is not present in the mask
            if self.is_node_candidate(node) and node not in mask.get("nodes"):
                continue
            if verbose:
                print(f"{node=}")
            for previous_node in self.predecessors(node):
                # Check if previous_node is a candidate node and is not present in the mask
                if self.is_node_candidate(
                    previous_node
                ) and previous_node not in mask.get("nodes"):
                    continue
                # Check if (previous_node, node) is a candidate edge and is not present in the mask
                if self.is_edge_candidate(previous_node, node) and (
                    previous_node,
                    node,
                ) not in mask.get("edges"):
                    continue
                module = self.get_edge_module(previous_node, node)
                if verbose:
                    print("\t-->", module.name, module)
                module_input = output[previous_node]
                # Perform extended_forward on the edge layer
                # if node in mask extend the output, if previous_node in mask extend the input
                activity, activity_ext = module.extended_forward(
                    *module_input,
                    use_optimal_delta=True,
                    use_extended_input=previous_node in mask.get("nodes"),
                    use_extended_output=node in mask.get("nodes"),
                )
                # activity_ext = (
                #     activity_ext
                #     if activity_ext is not None
                #     else torch.empty(0, x.shape[0], module.out_features, device=self.device)
                # )

                assert activity.shape[1] == self.nodes[node]["size"]

                if node in output:
                    output[node] = (
                        output[node][0].add(activity),
                        (
                            output[node][1].add(activity_ext)
                            if output[node][1] is not None
                            else activity_ext
                        ),
                    )
                else:
                    output[node] = (activity, activity_ext)
            # Pass through node
            merge_module = self.get_node_module(node)
            if verbose:
                print("\t-->", merge_module)
            output[node] = (
                merge_module(output[node][0]),
                merge_module(output[node][1]),
            )  # TODO: simplify
        if verbose:
            print()
        return output[self.end][0]

    def parameters(self) -> Iterator:
        # TODO : Temporary solution
        param = []
        for edge in self.edges:
            module = self.get_edge_module(*edge)
            param.append(module.weight)
            param.append(module.bias)
        return iter(param)

    def count_parameters_all(self) -> int:
        """Count the total number of parameters of the DAG model.

        Returns
        -------
        int
            parameter count
        """
        return sum(param.numel() for param in self.parameters())

    def count_parameters(self, edges: list[tuple[str, str]]) -> int:
        """Count the total number of parameters in the specified edges of the DAGNN model

        Parameters
        ----------
        edges : list[tuple[str]]
            list of edges to consider

        Returns
        -------
        int
            sum of number of parameters in the specified edges
        """
        return sum(
            param.numel()
            for edge in edges
            for param in self.get_edge_module(*edge).parameters()
        )

    def evaluate(
        self,
        x: torch.Tensor,
        y: torch.Tensor,
        loss_fn: Callable,
        with_f1score: bool = False,
    ) -> tuple[float, float] | tuple[float, float, float]:
        """Evaluate network on batch

        Important: Assumes that the batch is already on the correct device

        Parameters
        ----------
        x : torch.Tensor
            input features tensor
        y : torch.Tensor
            true labels tensor
        loss_fn : Callable
            loss function for bottleneck calculation
        with_f1score : bool, optional
            calculate f1-score, by default False

        Returns
        -------
        tuple[float, float] | tuple[float, float, float]
            accuracy and loss, optionally f1-score
        """
        with torch.no_grad():
            pred = self(x)
            loss = loss_fn(pred, y)

        if self.out_features > 1 and y.dim() == 1:
            final_pred = pred.argmax(axis=1)
            correct = (final_pred == y).int().sum()
            accuracy = (correct / pred.shape[0]).item()
        else:
            accuracy = -1

        if with_f1score:
            if self.out_features > 1:
                f1score = f1_micro(y.cpu(), final_pred.cpu())
            else:
                f1score = -1
            return accuracy, loss.item(), f1score

        return accuracy, loss.item()

    def evaluate_extended(
        self,
        x: torch.Tensor,
        y: torch.Tensor,
        loss_fn: Callable,
        with_f1score: bool = False,
    ) -> tuple[float, float] | tuple[float, float, float]:
        """Evaluate extended network on batch

        Important: Assumes that the batch is already on the correct device

        Parameters
        ----------
        x : torch.Tensor
            input features tensor
        y : torch.Tensor
            true labels tensor
        loss_fn : Callable
            loss function for bottleneck calculation
        with_f1score : bool, optional
            calculate f1-score, by default False

        Returns
        -------
        tuple[float, float] | tuple[float, float, float]
            accuracy and loss, optionally f1-score
        """
        with torch.no_grad():
            pred = self.extended_forward(x)
            loss = loss_fn(pred, y)

        if self.out_features > 1:
            final_pred = pred.argmax(axis=1)
            correct = (final_pred == y).int().sum()
            accuracy = (correct / pred.shape[0]).item()
        else:
            accuracy = -1

        if with_f1score:
            if self.out_features > 1:
                f1score = f1_micro(y.cpu(), final_pred.cpu())
            else:
                f1score = -1
            return accuracy, loss.item(), f1score

        return accuracy, loss.item()

    def __str__(self) -> str:
        nodes = list(self.nodes)
        edges = list(self.edges)
        lines = [f"GrowingDAG("]
        lines.append(f"\tNodes ({len(nodes)}):")
        for i, n in enumerate(nodes):
            attrs = {
                "layer type": self.nodes[n]["type"],
                "hidden size": self.nodes[n]["size"],
            }
            attr_str = ", ".join(f"{k}: {v}" for k, v in list(attrs.items()))
            lines.append(f"\t\t{n} ({attr_str if attr_str else '{}'})")

        lines.append(f"\tEdges ({len(edges)}):")
        edge_str = ", ".join(f"{u}->{v}" for u, v in edges)
        lines.append(f"\t\t{edge_str}")

        lines.append(")")

        return "\n".join(lines)

    def __repr__(self) -> str:
        return self.__str__()


expansion_types = ["new edge", "new node", "expanded node"]


class Expansion:
    """Wrapper for expansions of a GrowingDAG

    Parameters
    ----------
    dag : GrowingDAG
        enclosed GrowingDAG object that is deep-copied
    type : str
        type of expansion, can be one of ["new edge", "new node", "expanded node"]
    growth_history : dict, optional
        expansion history of the enclosed GrowingDAG, by default {}
    expanding_node : str, optional
        node to be expanded, only relevant in expansion types "new node" and "expanded node", by default None
    previous_node : str, optional
        previous node for expansion, only relevant in expansion types "new edge" and "new node", by default None
    next_node : str, optional
        next node for expansion, only relevant in expansion types "new edge" and "new node", by default None
    edge_attributes : dict, optional
        attributes of new edges, by default {}
    node_attributes : dict, optional
        attributes of new nodes, by default {}
    """

    def __init__(
        self,
        dag: GrowingDAG,
        type: str,
        growth_history: dict = {},
        expanding_node: str = None,
        previous_node: str = None,
        next_node: str = None,
        edge_attributes: dict = {},
        node_attributes: dict = {},
    ) -> None:
        if type not in expansion_types:
            raise ValueError(
                f"The expansion type should be one of {expansion_types}. Found {type}."
            )
        self.type = type
        self.dag = dag  # reference to the original dag
        self.growth_history = copy.deepcopy(growth_history)
        self.metrics = {}

        self.expanding_node = expanding_node
        self.previous_node = previous_node
        self.next_node = next_node

        self.edge_attributes = edge_attributes
        self.node_attributes = node_attributes

        if self.type == "new edge":
            if self.previous_node is None or self.next_node is None:
                raise ValueError(
                    f"When creating a new edge the previous and next nodes arguments are required. Found {previous_node=} {next_node=}."
                )
            if self.expanding_node is not None:
                self.expanding_node = None
                warnings.warn(
                    f"When creating a new edge the expanding node argument is not required. Found {expanding_node=}.",
                    UserWarning,
                )
        elif self.type == "new node":
            if (
                self.expanding_node is None
                or self.previous_node is None
                or self.next_node is None
            ):
                raise ValueError(
                    f"When creating a new node the expanding, previous, and next nodes arguments are required. Found {expanding_node=} {previous_node=} {next_node=}."
                )
        elif self.type == "expanded node":
            if self.expanding_node is None:
                raise ValueError(
                    f"When expanding an existing node the expanding node argument is required. Found {expanding_node=}."
                )
            if self.previous_node is not None or self.next_node is not None:
                self.previous_node = None
                self.next_node = None
                warnings.warn(
                    f"When expanding an existing node the previous and next nodes arguments are not required. Found {previous_node=} {next_node=}.",
                    UserWarning,
                )

    @property
    def previous_nodes(self) -> list[str] | str:
        if self.type == "new edge":
            return self.previous_node  # type: ignore
        elif self.type == "new node":
            return [self.previous_node]  # type: ignore
        else:  # Expand existing node
            return [
                n
                for n in self.dag.predecessors(self.expanding_node)
                if not self.dag.is_node_candidate(n)
            ]

    @property
    def next_nodes(self) -> list[str] | str:
        if self.type == "new edge":
            return self.next_node  # type: ignore
        elif self.type == "new node":
            return [self.next_node]  # type: ignore
        else:
            return [
                n
                for n in self.dag.successors(self.expanding_node)
                if not self.dag.is_node_candidate(n)
            ]

    @property
    def new_edges(self) -> list[tuple] | tuple:
        if self.type == "new edge":
            return (self.previous_node, self.next_node)
        elif self.type == "new node":
            return [
                (self.previous_node, self.expanding_node),
                (self.expanding_node, self.next_node),
            ]
        else:
            new_edges = [
                in_edge
                for in_edge in self.dag.in_edges(self.expanding_node)
                if not self.dag.is_node_candidate(in_edge[0])
            ]
            new_edges.extend(
                [
                    out_edge
                    for out_edge in self.dag.out_edges(self.expanding_node)
                    if not self.dag.is_node_candidate(out_edge[1])
                ]
            )
            return new_edges

    def expand(self) -> None:
        """Create new edge or node on a copy of the enclosed GrowingDAG"""
<<<<<<< HEAD
=======
        # Deep copy the dag to avoid modifying the original one
        self.dag = copy.deepcopy(self.dag)
>>>>>>> d9d726c9
        if self.type == "new edge":
            self.dag.add_direct_edge(self.previous_node, self.next_node, self.edge_attributes, zero_weights=True)  # type: ignore
            self.dag.toggle_edge_candidate(
                self.previous_node, self.next_node, candidate=True
            )
        elif self.type == "new node":
            self.dag.add_node_with_two_edges(self.previous_node, self.expanding_node, self.next_node, self.node_attributes, self.edge_attributes, zero_weights=True)  # type: ignore
            self.dag.toggle_node_candidate(self.expanding_node, candidate=True)

    def update_growth_history(
        self,
        current_step: int,
        neurons_added: list = [],
        neurons_updated: list = [],
        nodes_added: list = [],
    ) -> None:
        """Record recent modifications on history dictionary

        Parameters
        ----------
        step : int
            current growth step
        neurons_added : list, optional
            list of edges that were added or increased in dimension, by default []
        neurons_updated : list, optional
            list of edges whose weights were updated, by default []
        nodes_added : list, optional
            list of nodes that were added, by default []
        """
        if current_step not in self.growth_history:
            self.growth_history[current_step] = {}

        keep_max = lambda new_value, key: max(
            self.growth_history[current_step].get(key, 0), new_value
        )

        # TODO: automate
        step_update = {}
        for edge in self.dag.edges:
            new_value = (
                2 if edge in neurons_added else 1 if edge in neurons_updated else 0
            )
            step_update[str(edge)] = keep_max(new_value, str(edge))

        for node in self.dag.nodes:
            new_value = 2 if node in nodes_added else 0
            step_update[str(node)] = keep_max(new_value, str(node))
        self.growth_history[current_step].update(step_update)

    def check_available_memory(self, safety_factor=0.9) -> bool:
        has_enough_memory = True
        n = 2  # batch_size

        if self.type == "edge":
            added_size = self.dag.get_node_module(self.previous_node).total_in_features
        else:
            added_size = self.dag.neurons
        kernel_size = self.edge_attributes.get("kernel_size", (3, 3))
        added_in_features = (
            added_size * kernel_size[0] * kernel_size[1] + self.dag.use_bias
        )
        input_shape = self.dag.input_shape[0] * self.dag.input_shape[1]
        for next_node in self.next_nodes:
            next_node_module = self.dag.get_node_module(next_node)
            current_total_in_features = next_node_module.total_in_features
            if current_total_in_features + added_in_features >= 120:
                return False
            current_out_features = (
                next_node_module.out_channels
                if isinstance(next_node_module, Conv2dMergeGrowingModule)
                else next_node_module.out_features
            )

            free_bytes, total_bytes = torch.cuda.mem_get_info(self.dag.device)
            mem_free_MB = free_bytes / 1024**2

            # Measure usage with and without the module
            torch.cuda.empty_cache()
            torch.cuda.reset_peak_memory_stats(self.dag.device)

            with torch.no_grad():
                before = torch.cuda.max_memory_allocated(self.dag.device)
                try:
                    full_activity = torch.zeros(
                        n, added_in_features + current_total_in_features, input_shape
                    ).to(self.dag.device)
                    desired_activation = torch.zeros(
                        n, current_out_features, input_shape
                    ).to(self.dag.device)
                    temp0 = torch.einsum(
                        "iam, ibm -> ab",
                        full_activity,
                        full_activity,
                    )
                    temp1 = torch.einsum(
                        "iam, icm -> ac",
                        full_activity,
                        desired_activation,
                    )
                except Exception as e:
                    return False, None, mem_free_MB  # failed to run
                after = torch.cuda.max_memory_allocated(self.dag.device)

            mem_used_MB = (after - before) / 1024**2
            usable_MB = safety_factor * mem_free_MB
            can_add = mem_used_MB < usable_MB
            if not can_add:
                return False
            has_enough_memory = can_add & has_enough_memory

        return has_enough_memory

    def __repr__(self) -> str:
        if self.type == "new edge":
            return f"[Expansion]: New edge from {self.previous_node} to {self.next_node}"
        elif self.type == "new node":
            return f"[Expansion]: New node {self.expanding_node} from {self.previous_node} to {self.next_node}"
        elif self.type == "expanded node":
            return f"[Expansion]: Expanding node {self.expanding_node}"
        return "[Expansion]: NotImplemented"<|MERGE_RESOLUTION|>--- conflicted
+++ resolved
@@ -1497,12 +1497,7 @@
             return new_edges
 
     def expand(self) -> None:
-        """Create new edge or node on a copy of the enclosed GrowingDAG"""
-<<<<<<< HEAD
-=======
-        # Deep copy the dag to avoid modifying the original one
-        self.dag = copy.deepcopy(self.dag)
->>>>>>> d9d726c9
+        """Create new edge or node on the enclosed GrowingDAG"""
         if self.type == "new edge":
             self.dag.add_direct_edge(self.previous_node, self.next_node, self.edge_attributes, zero_weights=True)  # type: ignore
             self.dag.toggle_edge_candidate(
