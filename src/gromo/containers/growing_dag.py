--- conflicted
+++ resolved
@@ -1304,15 +1304,11 @@
             return new_edges
 
     def expand(self) -> None:
-<<<<<<< HEAD
-        """Create new edge or node on the enclosed GrowingDAG"""
+        """Create new edge or node on a copy of the enclosed GrowingDAG"""
         if not self.check_available_memory():
             return False
-=======
-        """Create new edge or node on a copy of the enclosed GrowingDAG"""
         # Deep copy the dag to avoid modifying the original one
         self.dag = copy.deepcopy(self.dag)
->>>>>>> 7b4a8a5b
         if self.type == "new edge":
             self.dag.add_direct_edge(self.previous_node, self.next_node, self.edge_attributes, zero_weights=True)  # type: ignore
         elif self.type == "new node":
