import copy
<<<<<<< HEAD
=======
import warnings
>>>>>>> a61228e7
from collections import deque
from typing import Callable, Iterator, Mapping

import networkx as nx
import torch
import torch.nn as nn

from gromo.containers.growing_container import GrowingContainer, safe_forward
from gromo.modules.constant_module import ConstantModule
from gromo.modules.conv2d_growing_module import (
    Conv2dAdditionGrowingModule,
    Conv2dGrowingModule,
)
from gromo.modules.growing_module import AdditionGrowingModule, GrowingModule
from gromo.modules.linear_growing_module import (
    LinearAdditionGrowingModule,
    LinearGrowingModule,
)
from gromo.utils.utils import activation_fn, f1_micro


class GrowingDAG(nx.DiGraph, GrowingContainer):
    def __init__(
        self,
        in_features: int,
        out_features: int,
        neurons: int,
        use_bias: bool,
        use_batch_norm: bool,
        layer_type: str,
        activation: str = "selu",
        root: str = "start",
        end: str = "end",
        DAG_parameters: dict = None,
        seed: int | None = None,
        device: torch.device | str | None = None,
        **kwargs,
    ) -> None:
        nx.DiGraph.__init__(self, **kwargs)
        GrowingContainer.__init__(
            self,
            in_features=in_features,
            out_features=out_features,
            use_bias=use_bias,
            layer_type=layer_type,
            activation=activation,
            seed=seed,
            device=device,
        )
        self.neurons = neurons
        self.use_batch_norm = use_batch_norm
        self.root = root
        self.end = end
        self.flatten = nn.Flatten(start_dim=1)

        if DAG_parameters is None:
            DAG_parameters = self.init_dag_parameters()

        edges = DAG_parameters.get("edges", [])
        edge_attributes = DAG_parameters.get("edge_attributes", {})
        node_attributes = DAG_parameters.get("node_attributes", {})
        self.ancestors = {}

        self.add_edges_from(edges)
        self.update_nodes(self.nodes, node_attributes)
        self.update_edges(edges, edge_attributes)
        self.update_connections(edges)
        self.id_last_node_added = max(len(node_attributes.keys()) - 2, 0)

    def init_dag_parameters(self) -> dict:
        edges = [(self.root, self.end)]
        node_attributes = {
            self.root: {
                "type": self.layer_type,  # shows what follows
                "size": self.in_features,
            },
            self.end: {
                "type": self.layer_type,
                "size": self.out_features,
                "use_batch_norm": self.use_batch_norm,
            },
        }
        edge_attributes = {
            "type": self.layer_type,
            "use_bias": self.use_bias,
            "kernel_size": (5, 5),
        }

        DAG_parameters = {}
        DAG_parameters["edges"] = edges
        DAG_parameters["node_attributes"] = node_attributes
        DAG_parameters["edge_attributes"] = edge_attributes
        return DAG_parameters

    @property
    def nodes(self) -> nx.reportviews.NodeView:
        return super().nodes

    @property
    def edges(self) -> nx.reportviews.OutEdgeView:
        return super().edges

    @property
    def out_edges(self) -> nx.reportviews.OutEdgeView:
        return super().out_edges

    @property
    def in_edges(self) -> nx.reportviews.InEdgeView:
        return super().in_edges

    @property
    def in_degree(self) -> nx.reportviews.InDegreeView:
        return super().in_degree

    @property
    def out_degree(self) -> nx.reportviews.OutDegreeView:
        return super().out_degree

    def __set_edge_module(
        self, prev_node: str, next_node: str, module: GrowingModule
    ) -> None:
        """Setter function for module of edge

        Parameters
        ----------
        prev_node : str
            incoming node of edge
        next_node : str
            outgoing module of edge
        module : LinearGrowingModule
            growable module to set to edge
        """
        self[prev_node][next_node]["module"] = module

    def __set_node_module(self, node: str, module: AdditionGrowingModule) -> None:
        """Setter function for module of node

        Parameters
        ----------
        node : str
            specified node name
        module : LinearAdditionGrowingModule
            growable module to set to node
        """
        self.nodes[node]["module"] = module

    def get_edge_module(self, prev_node: str, next_node: str) -> GrowingModule:
        """Getter function for module of edge

        Parameters
        ----------
        prev_node : str
            incoming node of edge
        next_node : str
            outgoing node of edge

        Returns
        -------
        LinearGrowingModule
            module attached to edge
        """
        return self[prev_node][next_node]["module"]

    def get_node_module(self, node: str) -> AdditionGrowingModule:
        """Getter function for module of node

        Parameters
        ----------
        node : str
            specified node name

        Returns
        -------
        LinearAdditionGrowingModule
            module attached to node
        """
        return self.nodes[node]["module"]

    def get_edge_modules(self, edges: list | set) -> list[GrowingModule]:
        """Getter function for modules attached to edges

        Parameters
        ----------
        edges : list
            list fo edges to retrieve modules

        Returns
        -------
        list[LinearGrowingModule]
            list of modules for each specified edge
        """
        return [self.get_edge_module(*edge) for edge in edges]

    def get_node_modules(self, nodes: list | set) -> list[AdditionGrowingModule]:
        """Getter function for modules attached to nodes

        Parameters
        ----------
        nodes : list
            list of nodes to retrieve modules

        Returns
        -------
        list[LinearAdditionGrowingModule]
            list of modules for each specified node
        """
        return [self.get_node_module(node) for node in nodes]

    def add_direct_edge(
        self, prev_node: str, next_node: str, edge_attributes: dict = {}
    ) -> None:
        """Add direct edge to graph, link two nodes with a new module

        Parameters
        ----------
        prev_node : str
            incoming node of edge
        next_node : str
            outgoing node of edge
        edge_attributes : _type_, optional
            extra attributes of edge, by default {}
        """
        self.add_edge(prev_node, next_node)
        edges = [(prev_node, next_node)]
        self.update_edges(edges, edge_attributes=edge_attributes)
        self.update_connections(edges)

    def add_node_with_two_edges(
        self,
        prev_node: str,
        new_node: str,
        next_node: str,
        node_attributes: dict,
        edge_attributes: dict = {},
    ) -> None:
        """Add new node to graph, create incoming and outgoing edges with new modules

        Parameters
        ----------
        prev_node : str
            incoming node for new edge
        new_node : str
            new node id
        next_node : str
            outgoing node for new edge
        node_attributes : dict
            attributes of new node
        edge_attributes : dict, optional
            extra attributes of edge, by default {}

        Raises
        ------
        KeyError
            when type of node is not specified in node_attributes dictionary
        KeyError
            when size of node is not specified in node_attributes dictionary
        """
        new_edges = [(prev_node, new_node), (new_node, next_node)]
        self.add_edges_from(new_edges)

        if "type" not in node_attributes:
            raise KeyError(
                'The type of the node should be specified at initialization. Example: key "type" in node_attributes'
            )
        if "size" not in node_attributes:
            raise KeyError(
                'The size of the node should be specified at initialization. Example: key "size" in node_attributes'
            )
        # TODO: separate functions for different modules, no need to check the type of node
        # self.nodes[new_node].update(node_attributes)
        self.update_nodes([new_node], node_attributes={new_node: node_attributes})
        self.update_edges(new_edges, edge_attributes=edge_attributes)
        self.update_connections(new_edges)
        self.id_last_node_added += 1

    def remove_direct_edge(self, prev_node: str, next_node: str) -> None:
        """Remove direct edge from graph
        Delete module instances from the connected nodes and update their size

        Parameters
        ----------
        prev_node : str
            incoming node of edge
        next_node : str
            outgoing node of edge
        """
        edge = (prev_node, next_node)
        if edge in self.edges:
            edge_module = self.get_edge_module(*edge)
            edge_module.previous_module.next_modules.remove(edge_module)  # type: ignore
            edge_module.previous_module.update_size()  # type: ignore
            edge_module.next_module.previous_modules.remove(edge_module)  # type: ignore
            edge_module.next_module.update_size()  # type: ignore
            del edge_module
            self.remove_edge(*edge)

    def update_nodes(
        self, nodes: list | Mapping, node_attributes: dict[str, dict]
    ) -> None:
        """Create new addition modules for nodes based on incoming and outgoing edges

        Parameters
        ----------
        nodes : list[str]
            list of nodes to update modules
        node_attributes : dict[str, dict]
            extra attributes for nodes. Keys are node names and values are dictionaries with attributes. Keys \"type\" and \"size\" are mandatory

        Raises
        ------
        KeyError
            when type of node is not specified in node_attributes[node] dictionary
        KeyError
            when size of node is not specified in node_attributes[node] dictionary
        """
        for node in nodes:
            # Set up node attributes
            attributes = node_attributes.get(node, {})
            if "type" not in attributes:
                raise KeyError(
                    'The type of the node should be specified at initialization. Example: key "type" in node_attributes[new_node]'
                )
            if "size" not in attributes:
                raise KeyError(
                    'The size of the node should be specified at initialization. Example: key "size" in node_attributes[new_node]'
                )
            self.nodes[node].update(attributes)

            # Use batch norm
            if attributes.get("use_batch_norm", self.use_batch_norm):
                batch_norm = nn.BatchNorm1d(in_features, affine=False, device=self.device)
            else:
                batch_norm = nn.Identity()

            # Create linear or convolutional layer
            if self.nodes[node]["type"] == "linear":
                in_features = self.nodes[node]["size"]
                self.__set_node_module(
                    node,
                    LinearAdditionGrowingModule(
                        allow_growing=True,
                        in_features=in_features,
                        post_addition_function=torch.nn.Sequential(
                            batch_norm,
                            activation_fn(self.nodes[node].get("activation")),
                        ),
                        device=self.device,
                        name=f"L{node}",
                    ),
                )
            # elif self.nodes[node]["type"] == "convolution":
            #     self.__set_node_module(
            #         node,
            #         torch.nn.Identity(),
            # LinearAdditionGrowingModule(
            #     allow_growing=True,
            #     in_features=self.nodes[node]["size"],
            #     post_addition_function=torch.nn.Sequential(
            #         batch_norm,
            #         activation_fn(self.nodes[node].get("activation")),
            #     ),
            #     device=self.device,
            #     name=f"L{node}",
            # )
            # Conv2dAdditionGrowingModule(
            #     allow_growing=True,
            #     post_addition_function=torch.nn.Sequential(
            #         batch_norm,
            #         activation_fn(self.nodes[node].get("activation")),
            #     ),
            #     device=self.device,
            #     name=f"C{node}",
            # ),
            # )
            else:
                raise NotImplementedError()

    def update_edges(
        self, edges: list[tuple[str, str]], edge_attributes: dict = {}
    ) -> None:
        """Create new modules for edges based on node types

        Parameters
        ----------
        edges : list[tuple[str]]
            list of edges to update modules
        edge_attributes : dict, optional
            extra attributes for edges, by default {}
        """
        for prev_node, next_node in edges:
            if edge_attributes.get("constant"):
                self.__set_edge_module(
                    prev_node,
                    next_node,
                    ConstantModule(
                        in_features=self.nodes[prev_node]["size"],
                        out_features=self.nodes[next_node]["size"],
                        device=self.device,
                    ),
                )
                self[prev_node][next_node]["type"] = "constant"
            # If both nodes are linear
            elif (
                self.nodes[prev_node]["type"] == "linear"
                and self.nodes[next_node]["type"] == "linear"
            ):
                self.__set_edge_module(
                    prev_node,
                    next_node,
                    LinearGrowingModule(
                        in_features=self.nodes[prev_node]["size"],
                        out_features=self.nodes[next_node]["size"],
                        use_bias=edge_attributes.get("use_bias", self.use_bias),
                        # allow_growing=True,
                        device=self.device,
                        name=f"L{prev_node}_{next_node}",
                    ),
                )
                self[prev_node][next_node]["type"] = "linear"
                # TODO: set bias to zeros
            elif (
                self.nodes[prev_node]["type"] == "convolution"
                and self.nodes[next_node]["type"] == "linear"
            ):
                channels = self.nodes[prev_node]["channels"]
                self.__set_edge_module(
                    prev_node,
                    next_node,
                    LinearGrowingModule(
                        in_features=self.nodes[prev_node]["size"] * channels,
                        out_features=self.nodes[next_node]["size"],
                        use_bias=edge_attributes.get("use_bias", self.use_bias),
                        # allow_growing=True,
                        device=self.device,
                        name=f"L{prev_node}_{next_node}",
                    ),
                )
            elif (
                self.nodes[prev_node]["type"] == "convolution"
                and self.nodes[next_node]["type"] == "convolution"
            ):
                if "kernel_size" not in edge_attributes:
                    raise KeyError(
                        'The kernel size of the edge should be specified at initialization. Example: key "kernel_size" in edge_attributes'
                    )
                kernel_size = edge_attributes["kernel_size"]
                self.__set_edge_module(
                    prev_node,
                    next_node,
                    Conv2dGrowingModule(
                        in_channels=self.nodes[prev_node]["channels"],
                        out_channels=self.nodes[next_node]["channels"],
                        kernel_size=kernel_size,
                        stride=edge_attributes.get("stride", None),
                        padding=edge_attributes.get("padding", None),
                        dilation=edge_attributes.get("dilation", None),
                        use_bias=edge_attributes.get("use_bias", self.use_bias),
                        # allow_growing=True,
                        device=self.device,
                        name=f"C{prev_node}_{next_node}",
                    ),
                )
            else:
                raise NotImplementedError()

    def update_connections(self, edges: list) -> None:
        """Update connections to modules on specific edges and their adjacent nodes

        Parameters
        ----------
        edges : list
            list of edges to update modules
        """
        if len(edges) == 0:
            return

        for prev_node, next_node in edges:
            # prev_node, next_node = edge
            assert self.get_edge_module(prev_node, next_node)
            assert self.get_node_module(prev_node)
            assert self.get_node_module(next_node)

            self.get_edge_module(prev_node, next_node).previous_module = (
                self.get_node_module(prev_node)
            )
            self.get_edge_module(prev_node, next_node).next_module = self.get_node_module(
                next_node
            )

            self.get_node_module(prev_node).set_next_modules(
                list(
                    module for module in self.get_edge_modules(self.out_edges(prev_node))
                )
            )
            self.get_node_module(next_node).set_previous_modules(
                list(module for module in self.get_edge_modules(self.in_edges(next_node)))
            )

        self._get_ancestors(self.root)

    def is_empty(self) -> bool:
        return nx.is_empty(self)

    def calculate_bottleneck(
        self,
        actions: list["Expansion"],
        X: torch.Tensor,
        Y: torch.Tensor,
        loss_fn: Callable = nn.CrossEntropyLoss(),
    ) -> tuple[dict, dict]:
        """Calculate expressivity bottleneck on important nodes
        Assign hooks where necessary and update tensors with a single forward-backward
        Keep track of bottleneck and post-activities

        Parameters
        ----------
        actions : list[Expansion]
            list with growth actions information
        X : torch.Tensor
            train features
        Y : torch.Tensor
            train labels
        loss_fn : Callable, optional
            loss function for bottleneck calculation, by default torch.nn.CrossEntropyLoss

        Returns
        -------
        tuple[dict, dict]
            bottleneck of nodes, input of nodes
        """
        # Handle empty graph case
        constant_module = False
        if self.is_empty():
            # Create constant module if the graph is empty
            constant_module = True
            edge_attributes = {
                "type": self.layer_type,
                "use_bias": self.use_bias,
                "constant": True,
            }
            self.add_direct_edge(self.root, self.end, edge_attributes)

        # Find nodes of interest
        prev_node_modules = set()
        next_node_modules = set()
        for expansion in actions:
            prev_nodes = expansion.previous_nodes
            next_nodes = expansion.next_nodes
            if not isinstance(prev_nodes, list):
                prev_nodes = [prev_nodes]
            if not isinstance(next_nodes, list):
                next_nodes = [next_nodes]

            prev_node_modules.update(prev_nodes)
            next_node_modules.update(next_nodes)

        # Add hooks on node modules of interest
        prev_node_modules = self.get_node_modules(prev_node_modules)
        next_node_modules = self.get_node_modules(next_node_modules)
        for node_module in prev_node_modules:
            node_module.store_activity = True
        for node_module in next_node_modules:
            node_module.init_computation()

        # Forward - Backward step
        pred = self(X)
        loss = loss_fn(pred, Y)
        loss.backward()

        input_B = {}
        bottleneck = {}

        # Update tensors
        for node_module in next_node_modules:
            assert node_module.previous_tensor_s is not None
            assert node_module.previous_tensor_m is not None
            node_module.previous_tensor_s.update()
            node_module.previous_tensor_m.update()

            # Compute optimal possible updates
            deltas = node_module.compute_optimal_delta(update=True, return_deltas=True)

            # Compute expressivity bottleneck
            bottleneck[node_module._name] = (
                node_module.projected_v_goal().clone().detach()
            )  # (batch_size, out_features)

            del deltas
            # TODO: separate to functions that add the hooks and remove them

            if constant_module:
                assert torch.all(
                    bottleneck[node_module._name] == node_module.pre_activity.grad
                ), "Graph is empty and the bottleneck should be the same as the pre_activity gradient. Expected: {node_module.pre_activity.grad} Found: {bottleneck[node_module._name]}"

            # Reset tensors and remove hooks
            node_module.reset_computation()

        # Retrieve input activities
        for node_module in prev_node_modules:
            assert node_module.activity is not None
            # Save input activity of input layers
            input_B[node_module._name] = node_module.activity.clone().detach()

            # Reset tensors and remove hooks
            node_module.store_activity = False
            # node_module.delete_update()

        # Reset all hooks
        for next_node_module in next_node_modules:
            for parallel_module in next_node_module.previous_modules:
                parallel_module.reset_computation()
                # DO NOT delete updates
                # parallel_module.delete_update(include_previous=False)
            # Delete activities
            next_node_module.delete_update()

        if constant_module:
            # Remove constant module if needed
            self.remove_direct_edge(self.root, self.end)
            self.remove_direct_edge(self.root, self.end)

        return bottleneck, input_B

    def _get_ancestors(self, root: str, pre_root: int = 0) -> None:
        """Discover all eventual ancestors of nodes

        Parameters
        ----------
        root : str
            root node of graph
        pre_root : int, optional
            toy node before root, by default 0
        """
        if pre_root == 0:
            nodes_visited = {root: set(self.predecessors(root))}
            self.ancestors.setdefault(root, set()).update([root])
            q = deque()
            for edge in self.out_edges(root):
                q.append(edge)
            self.__recursiveBFS(q, nodes_visited, update=False)
        else:
            q = deque([(pre_root, root)])
            self.__recursiveBFS(q, nodes_visited={}, update=True)

    def _indirect_connection_exists(self, prev_node: str, next_node: str) -> bool:
        """Check if two nodes are connected with one-hop links

        Parameters
        ----------
        prev_node : str
            input node
        next_node : str
            output node

        Returns
        -------
        bool
            one-hop link already exists
        """
        successors = set(self.successors(prev_node))
        predecessors = set(self.predecessors(next_node))
        intermediate_nodes = successors.intersection(predecessors)
        return len(intermediate_nodes) > 0

    def _find_possible_direct_connections(
        self, direct_successors: Mapping[str, list[str]] | Mapping[str, set[str]]
    ) -> list[dict]:
        """Find all possible non-existent direct links between two nodes based on module types

        Parameters
        ----------
        direct_successors : dict[str, list[str]]
            dictionary with direct successors of nodes

        Returns
        -------
        list[dict]
            list of dictionaries with all possible new direct edges and their attributes
        """
        direct_edges = []
        for prev_node, successors in direct_successors.items():
            for next_node in successors:
                # TODO: create getter for types
                if (self.nodes[prev_node]["type"] == "linear") and (
                    self.nodes[next_node]["type"] == "linear"
                ):
                    direct_edges.append(
                        {"previous_node": prev_node, "next_node": next_node}
                    )

        return direct_edges

    def _find_possible_one_hop_connections(
        self,
        successors: Mapping[str, list[str]] | Mapping[str, set[str]],
        size: int = 0,
    ) -> list[dict]:
        """Discover all possible non-existent one-hop links between existing nodes

        Parameters
        ----------
        successors : dict[str, list[str]]
            dictionary with all successors fo nodes
        size : int, optional
            size of new node to add, by default 0

        Returns
        -------
        list[dict]
            list of dictionaries with all possible new one-hop connections and their attributes
        """

        one_hop_edges = []
        new_node = str(self.id_last_node_added + 1)
        for prev_node, succ in successors.items():
            for next_node in succ:
                if (self.nodes[prev_node]["type"] == "linear") and (
                    self.nodes[next_node]["type"] == "linear"
                ):
                    if not self._indirect_connection_exists(prev_node, next_node):
                        one_hop_edges.append(
                            {
                                "previous_node": prev_node,
                                "new_node": new_node,
                                "next_node": next_node,
                                "node_attributes": {
                                    "type": self.layer_type,
                                    "size": size,
                                    "activation": self.activation,
                                },
                            }
                        )

        return one_hop_edges

    def find_possible_extensions(self) -> tuple[list[dict], list[dict]]:
        """Discover all possible direct and one-hop connections of the graph

        Returns
        -------
        tuple[list[dict]]
            discovered direct connections, discovered one-hop connections
        """
        # TODO: add existing nodes growing
        nodes_set = set(self.nodes)
        possible_successors = {
            node: nodes_set.difference(self.ancestors[node]) for node in self.nodes
        }
        possible_direct_successors = {
            node: (nodes_set.difference(self.ancestors[node])).difference(
                self.successors(node)
            )
            for node in self.nodes
        }

        # Add direct edges
        direct_edges = self._find_possible_direct_connections(possible_direct_successors)

        # Add new nodes
        one_hop_edges = self._find_possible_one_hop_connections(possible_successors)

        # # Extend existing nodes
        # nodes_set.remove(self.root)
        # nodes_set.remove(self.end)
        # existing_nodes = self._find_possible_node_extensions(list(nodes_set))

        return direct_edges, one_hop_edges

    def define_next_actions(self) -> list["Expansion"]:
        """Find all possible growth extensions for the current graph

        Returns
        -------
        list[Expansion]
            list with growth actions information
        """
        # TODO: check if they allow growing
        direct_edges, one_hop_edges = self.find_possible_extensions()

        # gen_id = 0
        actions = []

        # All possible new direct edges
        for attr in direct_edges:
            previous_node = attr.get("previous_node")
            next_node = attr.get("next_node")

            expansion = Expansion(
                self, "new edge", previous_node=previous_node, next_node=next_node
            )
            actions.append(expansion)

        # All possible one-hop connections
        for attr in one_hop_edges:
            previous_node = attr.get("previous_node")
            new_node = attr.get("new_node")
            next_node = attr.get("next_node")
            node_attributes = attr.get("node_attributes", {})

            expansion = Expansion(
                self,
                "new node",
                expanding_node=new_node,
                previous_node=previous_node,
                next_node=next_node,
                node_attributes=node_attributes,
            )
            actions.append(expansion)

        # All existing nodes
        for node in self.nodes:
            if (node == self.root) or (node == self.end):
                continue
            expansion = Expansion(self, "expanded node", expanding_node=node)
            actions.append(expansion)

        return actions

    def __recursiveBFS(self, q: deque, nodes_visited: dict, update: bool) -> None:
        """Breadth First Search recursive function to find ancestors

        Parameters
        ----------
        q : deque
            queue of edges to visit
        nodes_visited : dict
            dictionary of the nodes already visited and their set of predecessors
        update : bool
            update the nodes_visited dictionary with all predecessors
        """
        if len(q) == 0:
            return

        previous_node, node = edge = q.popleft()

        self.ancestors.setdefault(node, set()).update(self.ancestors[previous_node])

        if not update:
            nodes_visited.setdefault(node, set()).update([previous_node])

        if update or (len(nodes_visited[node]) == self.in_degree(node)):
            self.ancestors[node].update([node])
            for edge in self.out_edges(node):
                q.append(edge)

        self.__recursiveBFS(q, nodes_visited, update)

    def forward(self, x: torch.Tensor, verbose: bool = False) -> torch.Tensor:
        """Forward function for DAG model

        Parameters
        ----------
        x : torch.Tensor
            input tensor
        verbose : bool, optional
            print info, by default False

        Returns
        -------
        torch.Tensor
            output of model
        """
        if verbose:
            print("\nForward DAG...")
        x = self.flatten(x)
        output = {self.root: x}
        for node in nx.topological_sort(self):
            if verbose:
                print(f"{node=}")
            for previous_node in self.predecessors(node):
                module = self.get_edge_module(previous_node, node)
                if verbose:
                    print("\t-->", module.name, module)
                module_input = output[previous_node]
                activity = safe_forward(module, module_input)

                assert activity.shape[1] == self.nodes[node]["size"]

                if node in output:
                    output[node] = output[node].add(activity)
                else:
                    output[node] = activity
            # Pass through node
            addition_module = self.get_node_module(node)
            if verbose:
                print("\t-->", addition_module)
            output[node] = addition_module(output[node])
        if verbose:
            print()
        return output[self.end]

    def extended_forward(self, x: torch.Tensor, verbose: bool = False) -> torch.Tensor:
        """Extended forward function for DAG model

        Parameters
        ----------
        x : torch.Tensor
            input tensor
        verbose : bool, optional
            print info, by default False

        Returns
        -------
        torch.Tensor
            output of model
        """
        if verbose:
            print("\nExtended Forward DAG...")
        x = self.flatten(x)
        output: dict[str, tuple[torch.Tensor, torch.Tensor]] = {
            self.root: (x, torch.empty(x.shape[0], 0))
        }
        for node in nx.topological_sort(self):
            if verbose:
                print(f"{node=}")
            for previous_node in self.predecessors(node):
                module = self.get_edge_module(previous_node, node)
                if verbose:
                    print("\t-->", module.name, module)
                module_input = output[previous_node]
                activity, activity_ext = module.extended_forward(*module_input)
                activity_ext = (
                    activity_ext
                    if activity_ext is not None
                    else torch.empty(x.shape[0], module.out_features, device=self.device)
                )

                assert activity.shape[1] == self.nodes[node]["size"]

                if node in output:
                    output[node] = (
                        output[node][0].add(activity),
                        (
                            output[node][1].add(activity_ext)
                            if output[node][1] is not None
                            else activity_ext
                        ),
                    )
                else:
                    output[node] = (activity, activity_ext)
            # Pass through node
            addition_module = self.get_node_module(node)
            if verbose:
                print("\t-->", addition_module)
            output[node] = (
                addition_module(output[node][0]),
                addition_module(output[node][1]),
            )  # TODO: simplify
        if verbose:
            print()
        return output[self.end][0]

    def parameters(self) -> Iterator:
        # TODO : Temporary solution
        param = []
        for edge in self.edges:
            module = self.get_edge_module(*edge)
            param.append(module.weight)
            param.append(module.bias)
        # for node in self.nodes:
        #     param.append(self.get_node_module(node).post_addition_function)
        return iter(param)

    def count_parameters_all(self) -> int:
        """Count the total number of parameters of the DAG model.

        Returns
        -------
        int
            parameter count
        """
        return sum(param.numel() for param in self.parameters())

    def count_parameters(self, edges: list[tuple[str, str]]) -> int:
        """Count the total number of parameters in the specified edges of the DAGNN model

        Parameters
        ----------
        edges : list[tuple[str]]
            list of edges to consider

        Returns
        -------
        int
            sum of number of parameters in the specified edges
        """
        return sum(
            param.numel()
            for edge in edges
            for param in self.get_edge_module(*edge).parameters()
        )

    def evaluate(
        self,
        x: torch.Tensor,
        y: torch.Tensor,
        loss_fn: Callable,
        with_f1score: bool = False,
    ) -> tuple[float, float] | tuple[float, float, float]:
        """Evaluate network on batch

        Important: Assumes that the batch is already on the correct device

        Parameters
        ----------
        x : torch.Tensor
            input features tensor
        y : torch.Tensor
            true labels tensor
        loss_fn : Callable
            loss function for bottleneck calculation
        with_f1score : bool, optional
            calculate f1-score, by default False

        Returns
        -------
        tuple[float, float] | tuple[float, float, float]
            accuracy and loss, optionally f1-score
        """
        with torch.no_grad():
            pred = self(x)
            loss = loss_fn(pred, y)

        if self.out_features > 1:
            final_pred = pred.argmax(axis=1)
            correct = (final_pred == y).int().sum()
            accuracy = (correct / pred.shape[0]).item()
        else:
            accuracy = -1

        if with_f1score:
            if self.out_features > 1:
                f1score = f1_micro(y.cpu(), final_pred.cpu())
            else:
                f1score = -1
            return accuracy, loss.item(), f1score

        return accuracy, loss.item()


expansion_types = ["new edge", "new node", "expanded node"]


class Expansion:
    """Wrapper for expansions of a GrowingDAG

    Parameters
    ----------
    dag : GrowingDAG
        enclosed GrowingDAG object that is deep-copied
    type : str
        type of expansion, can be one of ["new edge", "new node", "expanded node"]
    growth_history : dict, optional
        expansion history of the enclosed GrowingDAG, by default {}
    expanding_node : str, optional
        node to be expanded, only relevant in expansion types "new node" and "expanded node", by default None
    previous_node : str, optional
        previous node for expansion, only relevant in expansion types "new edge" and "new node", by default None
    next_node : str, optional
        next node for expansion, only relevant in expansion types "new edge" and "new node", by default None
    edge_attributes : dict, optional
        attributes of new edges, by default {}
    node_attributes : dict, optional
        attributes of new nodes, by default {}
    """

    def __init__(
        self,
        dag: GrowingDAG,
        type: str,
        growth_history: dict = {},
        expanding_node: str = None,
        previous_node: str = None,
        next_node: str = None,
        edge_attributes: dict = {},
        node_attributes: dict = {},
    ) -> None:
        if type not in expansion_types:
            raise ValueError(
                f"The expansion type should be one of {expansion_types}. Found {type}."
            )
        self.type = type
        self.dag = copy.deepcopy(dag)
        self.growth_history = growth_history
        self.metrics = {}

        self.expanding_node = expanding_node
        self.previous_node = previous_node
        self.next_node = next_node

        self.edge_attributes = edge_attributes
        self.node_attributes = node_attributes

        if self.type == "new edge":
            if self.previous_node is None or self.next_node is None:
                raise ValueError(
                    f"When creating a new edge the previous and next nodes arguments are required. Found {previous_node=} {next_node=}."
                )
            if self.expanding_node is not None:
                self.expanding_node = None
<<<<<<< HEAD
                raise UserWarning(
                    f"When creating a new edge the expanding node argument is not required. Found {expanding_node=}."
=======
                warnings.warn(
                    f"When creating a new edge the expanding node argument is not required. Found {expanding_node=}.",
                    UserWarning,
>>>>>>> a61228e7
                )
        elif self.type == "new node":
            if (
                self.expanding_node is None
                or self.previous_node is None
                or self.next_node is None
            ):
                raise ValueError(
                    f"When creating a new node the expanding, previous, and next nodes arguments are required. Found {expanding_node=} {previous_node=} {next_node=}."
                )
        elif self.type == "expanded node":
            if self.expanding_node is None:
                raise ValueError(
                    f"When expanding an existing node the expanding node argument is required. Found {expanding_node=}."
                )
            if self.previous_node is not None or self.next_node is not None:
                self.previous_node = None
                self.next_node = None
<<<<<<< HEAD
                raise UserWarning(
                    f"When expanding an existing node the previous and next nodes arguments are not required. Found {previous_node=} {next_node=}."
=======
                warnings.warn(
                    f"When expanding an existing node the previous and next nodes arguments are not required. Found {previous_node=} {next_node=}.",
                    UserWarning,
>>>>>>> a61228e7
                )

    @property
    def previous_nodes(self) -> list[str] | str:
        if self.type == "new edge":
            return self.previous_node  # type: ignore
        elif self.type == "new node":
            return [self.previous_node]  # type: ignore
        else:  # Expand existing node
            return [n for n in self.dag.predecessors(self.expanding_node)]

    @property
    def next_nodes(self) -> list[str] | str:
        if self.type == "new edge":
            return self.next_node  # type: ignore
        elif self.type == "new node":
            return [self.next_node]  # type: ignore
        else:
            return [n for n in self.dag.successors(self.expanding_node)]

    @property
    def new_edges(self) -> list[tuple] | tuple:
        if self.type == "new edge":
            return (self.previous_node, self.next_node)
        elif self.type == "new node":
            return [
                (self.previous_node, self.expanding_node),
                (self.expanding_node, self.next_node),
            ]
        else:
            new_edges = [in_edge for in_edge in self.dag.in_edges(self.expanding_node)]
            new_edges.extend(
                [out_edge for out_edge in self.dag.out_edges(self.expanding_node)]
            )
            return new_edges

    def expand(self) -> None:
        """Create new edge or node on the enclosed GrowingDAG"""
        if self.type == "new edge":
            self.dag.add_direct_edge(self.previous_node, self.next_node, self.edge_attributes)  # type: ignore
        elif self.type == "new node":
            self.dag.add_node_with_two_edges(self.previous_node, self.expanding_node, self.next_node, self.node_attributes, self.edge_attributes)  # type: ignore

    def update_growth_history(
        self,
        current_step: int,
        neurons_added: list = [],
        neurons_updated: list = [],
        nodes_added: list = [],
    ) -> None:
        """Record recent modifications on history dictionary

        Parameters
        ----------
        step : int
            current growth step
        neurons_added : list, optional
            list of edges that were added or increased in dimension, by default []
        neurons_updated : list, optional
            list of edges whose weights were updated, by default []
        nodes_added : list, optional
            list of nodes that were added, by default []
        """
        if current_step not in self.growth_history:
            self.growth_history[current_step] = {}

        keep_max = lambda new_value, key: max(
            self.growth_history[current_step].get(key, 0), new_value
        )

        # TODO: automate
        step_update = {}
        for edge in self.dag.edges:
            new_value = (
                2 if edge in neurons_added else 1 if edge in neurons_updated else 0
            )
            step_update[str(edge)] = keep_max(new_value, str(edge))

        for node in self.dag.nodes:
            new_value = 2 if node in nodes_added else 0
            step_update[str(node)] = keep_max(new_value, str(node))
        self.growth_history[current_step].update(step_update)

    def __del__(self) -> None:
<<<<<<< HEAD
        del self.dag
        del self.growth_history
        del self.metrics
=======
        if "dag" in self.__dict__:
            del self.dag
            del self.growth_history
            del self.metrics
>>>>>>> a61228e7
<|MERGE_RESOLUTION|>--- conflicted
+++ resolved
@@ -1,8 +1,5 @@
 import copy
-<<<<<<< HEAD
-=======
 import warnings
->>>>>>> a61228e7
 from collections import deque
 from typing import Callable, Iterator, Mapping
 
@@ -1104,14 +1101,9 @@
                 )
             if self.expanding_node is not None:
                 self.expanding_node = None
-<<<<<<< HEAD
-                raise UserWarning(
-                    f"When creating a new edge the expanding node argument is not required. Found {expanding_node=}."
-=======
                 warnings.warn(
                     f"When creating a new edge the expanding node argument is not required. Found {expanding_node=}.",
                     UserWarning,
->>>>>>> a61228e7
                 )
         elif self.type == "new node":
             if (
@@ -1130,14 +1122,9 @@
             if self.previous_node is not None or self.next_node is not None:
                 self.previous_node = None
                 self.next_node = None
-<<<<<<< HEAD
-                raise UserWarning(
-                    f"When expanding an existing node the previous and next nodes arguments are not required. Found {previous_node=} {next_node=}."
-=======
                 warnings.warn(
                     f"When expanding an existing node the previous and next nodes arguments are not required. Found {previous_node=} {next_node=}.",
                     UserWarning,
->>>>>>> a61228e7
                 )
 
     @property
@@ -1222,13 +1209,7 @@
         self.growth_history[current_step].update(step_update)
 
     def __del__(self) -> None:
-<<<<<<< HEAD
-        del self.dag
-        del self.growth_history
-        del self.metrics
-=======
         if "dag" in self.__dict__:
             del self.dag
             del self.growth_history
-            del self.metrics
->>>>>>> a61228e7
+            del self.metrics