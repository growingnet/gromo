--- conflicted
+++ resolved
@@ -145,44 +145,6 @@
         self.global_step = 0
         self.global_epoch = 0
         self.growth_history = {}
-<<<<<<< HEAD
-        self.growth_history_step()
-
-    def growth_history_step(
-        self, neurons_added: list = [], neurons_updated: list = [], nodes_added: list = []
-    ) -> None:
-        """Record recent modifications on history dictionary
-
-        Parameters
-        ----------
-        neurons_added : list, optional
-            list of edges that were added or increased in dimension, by default []
-        neurons_updated : list, optional
-            list of edges whose weights were updated, by default []
-        nodes_added : list, optional
-            list of nodes that were added, by default []
-        """
-        if self.global_step not in self.growth_history:
-            self.growth_history[self.global_step] = {}
-
-        keep_max = lambda new_value, key: max(
-            self.growth_history[self.global_step].get(key, 0), new_value
-        )
-
-        step = {}
-        for edge in self.dag.edges:
-            new_value = (
-                2 if edge in neurons_added else 1 if edge in neurons_updated else 0
-            )
-            step[str(edge)] = keep_max(new_value, str(edge))
-
-        for node in self.dag.nodes:
-            new_value = 2 if node in nodes_added else 0
-            step[str(node)] = keep_max(new_value, str(node))
-
-        self.growth_history[self.global_step].update(step)
-=======
->>>>>>> 375225d3
 
     def block_forward(
         self,
